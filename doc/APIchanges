Never assume the API of libav* to be stable unless at least 1 month has passed
since the last major version increase.

The last version increases were:
libavcodec:  2011-04-18
libavdevice: 2011-04-18
libavfilter: 2011-04-18
libavformat: 2011-04-18
libpostproc: 2011-04-18
libswscale:  2011-06-20
libavutil:   2011-04-18


API changes, most recent first:

2011-12-08 - a502939 - lavfi 2.52.0
  Add av_buffersink_poll_frame() to buffersink.h.

2011-12-08 - xxxxxxx - lavu 51.31.0
  Add av_log_format_line.

2011-12-03 - xxxxxxx - lavu 51.30.0
  Add AVERROR_BUG.

2011-xx-xx - xxxxxxx - lavu 51.28.1
  Add av_get_alt_sample_fmt() to samplefmt.h.

2011-11-03 - 96949da - lavu 51.23.0
  Add av_strcasecmp() and av_strncasecmp() to avstring.h.

2011-10-20 - b35e9e1 - lavu 51.22.0
  Add av_strtok() to avstring.h.

2011-01-03 - b73ec05 - lavu 51.21.0
  Add av_popcount64

2011-12-18 - 8400b12 - lavc 53.28.1
  Deprecate AVFrame.age. The field is unused.

2011-12-12 - 5266045 - lavf 53.17.0
  Add avformat_close_input().
  Deprecate av_close_input_file() and av_close_input_stream().

2011-12-02 - 0eea212 - lavc 53.25.0
  Add nb_samples and extended_data fields to AVFrame.
  Deprecate AVCODEC_MAX_AUDIO_FRAME_SIZE.
  Deprecate avcodec_decode_audio3() in favor of avcodec_decode_audio4().
  avcodec_decode_audio4() writes output samples to an AVFrame, which allows
  audio decoders to use get_buffer().

2011-12-04 - 560f773 - lavc 53.24.0
  Change AVFrame.data[4]/base[4]/linesize[4]/error[4] to [8] at next major bump.
  Change AVPicture.data[4]/linesize[4] to [8] at next major bump.
  Change AVCodecContext.error[4] to [8] at next major bump.
  Add AV_NUM_DATA_POINTERS to simplify the bump transition.

2011-11-23 - bbb46f3 - lavu 51.18.0
  Add av_samples_get_buffer_size(), av_samples_fill_arrays(), and
  av_samples_alloc(), to samplefmt.h.

2011-11-23 - 8889cc4 - lavu 51.17.0
  Add planar sample formats and av_sample_fmt_is_planar() to samplefmt.h.

2011-11-19 - f3a29b7 - lavc 53.21.0
  Move some AVCodecContext fields to a new private struct, AVCodecInternal,
  which is accessed from a new field, AVCodecContext.internal.
  - fields moved:
      AVCodecContext.internal_buffer       --> AVCodecInternal.buffer
      AVCodecContext.internal_buffer_count --> AVCodecInternal.buffer_count
      AVCodecContext.is_copy               --> AVCodecInternal.is_copy

2011-11-16 - 6270671 - lavu 51.16.0
  Add av_timegm()

2011-11-13 - lavf 53.15.0
  New interrupt callback API, allowing per-AVFormatContext/AVIOContext
  interrupt callbacks.
  6aa0b98 Add AVIOInterruptCB struct and the interrupt_callback field to
          AVFormatContext.
  1dee0ac Add avio_open2() with additional parameters. Those are
          an interrupt callback and an options AVDictionary.
          This will allow passing AVOptions to protocols after lavf
          54.0.

2011-11-06 - ba04ecf - lavu 51.14.0
  Add av_strcasecmp() and av_strncasecmp() to avstring.h.

2011-11-06 - 07b172f - lavu 51.13.0
  Add av_toupper()/av_tolower()

2011-11-05 - b6d08f4 - lavf 53.13.0
  Add avformat_network_init()/avformat_network_uninit()

2011-10-27 - 512557b - lavc 53.15.0
  Remove avcodec_parse_frame.
  Deprecate AVCodecContext.parse_only and CODEC_CAP_PARSE_ONLY.

2011-10-19 - 569129a - lavf 53.10.0
  Add avformat_new_stream(). Deprecate av_new_stream().

2011-10-13 - b631fba - lavf 53.9.0
  Add AVFMT_NO_BYTE_SEEK AVInputFormat flag.

2011-10-12 - lavu 51.12.0
  AVOptions API rewrite.

  - 145f741 FF_OPT_TYPE* renamed to AV_OPT_TYPE_*
  - new setting/getting functions with slightly different semantics:
        dac66da av_set_string3 -> av_opt_set
                av_set_double  -> av_opt_set_double
                av_set_q       -> av_opt_set_q
                av_set_int     -> av_opt_set_int

        41d9d51 av_get_string  -> av_opt_get
                av_get_double  -> av_opt_get_double
                av_get_q       -> av_opt_get_q
                av_get_int     -> av_opt_get_int

  - 8c5dcaa trivial rename av_next_option -> av_opt_next
  - 641c7af new functions - av_opt_child_next, av_opt_child_class_next
    and av_opt_find2()

2011-09-22 - a70e787 - lavu 51.17.0
  Add av_x_if_null().

2011-09-18 - 645cebb - lavc 53.16.0
  Add showall flag2

2011-09-16 - ea8de10 - lavfi 2.42.0
  Add avfilter_all_channel_layouts.

2011-09-16 - 9899037 - lavfi 2.41.0
  Rename avfilter_all_* function names to avfilter_make_all_*.

  In particular, apply the renames:
  avfilter_all_formats         -> avfilter_make_all_formats
  avfilter_all_channel_layouts -> avfilter_make_all_channel_layouts
  avfilter_all_packing_formats -> avfilter_make_all_packing_formats

2011-09-12 - 4381bdd - lavfi 2.40.0
  Change AVFilterBufferRefAudioProps.sample_rate type from uint32_t to int.

2011-09-12 - 2c03174 - lavfi 2.40.0
  Simplify signature for avfilter_get_audio_buffer(), make it
  consistent with avfilter_get_video_buffer().

2011-09-06 - 4f7dfe1 - lavfi 2.39.0
  Rename libavfilter/vsink_buffer.h to libavfilter/buffersink.h.

2011-09-06 - c4415f6 - lavfi 2.38.0
  Unify video and audio sink API.

  In particular, add av_buffersink_get_buffer_ref(), deprecate
  av_vsink_buffer_get_video_buffer_ref() and change the value for the
  opaque field passed to the abuffersink init function.

2011-09-04 - 61e2e29 - lavu 51.16.0
  Add av_asprintf().

2011-08-22 - dacd827 - lavf 53.10.0
  Add av_find_program_from_stream().

2011-08-20 - 69e2c1a - lavu 51.13.0
  Add av_get_media_type_string().

2011-09-03 - fb4ca26 - lavc 53.13.0
                       lavf 53.11.0
                       lsws  2.1.0
  Add {avcodec,avformat,sws}_get_class().

2011-08-03 - c11fb82 - lavu 51.15.0
  Add AV_OPT_SEARCH_FAKE_OBJ flag for av_opt_find() function.

<<<<<<< HEAD
2011-08-14 - 323b930 - lavu 51.12.0
  Add av_fifo_peek2(), deprecate av_fifo_peek().
=======
2011-08-26 - lavu 51.9.0
  - f2011ed Add av_fifo_peek2(), deprecate av_fifo_peek().
  - add41de..abc78a5 Do not include intfloat_readwrite.h,
    mathematics.h, rational.h, pixfmt.h, or log.h from avutil.h.
>>>>>>> feb15cee

2011-08-16 - 48f9e45 - lavf 53.8.0
  Add avformat_query_codec().

2011-08-16 - bca06e7 - lavc 53.11.0
  Add avcodec_get_type().

2011-08-06 - 2f63440 - lavf 53.7.0
  Add error_recognition to AVFormatContext.

2011-08-02 - 9d39cbf - lavc 53.9.1
  Add AV_PKT_FLAG_CORRUPT AVPacket flag.

2011-07-16 - b57df29 - lavfi 2.27.0
  Add audio packing negotiation fields and helper functions.

  In particular, add AVFilterPacking enum, planar, in_packings and
  out_packings fields to AVFilterLink, and the functions:
  avfilter_set_common_packing_formats()
  avfilter_all_packing_formats()

2011-07-10 - a67c061 - lavf 53.6.0
  Add avformat_find_stream_info(), deprecate av_find_stream_info().

2011-07-10 - 0b950fe - lavc 53.8.0
  Add avcodec_open2(), deprecate avcodec_open().

2011-07-01 - b442ca6 - lavf 53.5.0 - avformat.h
  Add function av_get_output_timestamp().

2011-06-28 - 5129336 - lavu 51.11.0 - avutil.h
  Define the AV_PICTURE_TYPE_NONE value in AVPictureType enum.

2011-06-19 - fd2c0a5 - lavfi 2.23.0 - avfilter.h
  Add layout negotiation fields and helper functions.

  In particular, add in_chlayouts and out_chlayouts to AVFilterLink,
  and the functions:
  avfilter_set_common_sample_formats()
  avfilter_set_common_channel_layouts()
  avfilter_all_channel_layouts()

2011-06-19 - 527ca39 - lavfi 2.22.0 - AVFilterFormats
  Change type of AVFilterFormats.formats from int * to int64_t *,
  and update formats handling API accordingly.

  avfilter_make_format_list() still takes a int32_t array and converts
  it to int64_t. A new function, avfilter_make_format64_list(), that
  takes int64_t arrays has been added.

2011-06-19 - 44f669e - lavfi 2.21.0 - vsink_buffer.h
  Add video sink buffer and vsink_buffer.h public header.

2011-06-12 - 9fdf772 - lavfi 2.18.0 - avcodec.h
  Add avfilter_get_video_buffer_ref_from_frame() function in
  libavfilter/avcodec.h.

2011-06-12 - c535494 - lavfi 2.17.0 - avfiltergraph.h
  Add avfilter_inout_alloc() and avfilter_inout_free() functions.

2011-06-12 - 6119b23 - lavfi 2.16.0 - avfilter_graph_parse()
  Change avfilter_graph_parse() signature.

2011-06-23 - 67e9ae1 - lavu 51.8.0 - attributes.h
  Add av_printf_format().

2011-06-16 - 05e84c9, 25de595 - lavf 53.2.0 - avformat.h
  Add avformat_open_input and avformat_write_header().
  Deprecate av_open_input_stream, av_open_input_file,
  AVFormatParameters and av_write_header.

2011-06-16 - 7e83e1c, dc59ec5 - lavu 51.7.0 - opt.h
  Add av_opt_set_dict() and av_opt_find().
  Deprecate av_find_opt().
  Add AV_DICT_APPEND flag.

2011-06-10 - cb7c11c - lavu 51.6.0 - opt.h
  Add av_opt_flag_is_set().

2011-06-10 - c381960 - lavfi 2.15.0 - avfilter_get_audio_buffer_ref_from_arrays
  Add avfilter_get_audio_buffer_ref_from_arrays() to avfilter.h.

2011-06-09 - d9f80ea - lavu 51.8.0 - AVMetadata
  Move AVMetadata from lavf to lavu and rename it to
  AVDictionary -- new installed header dict.h.
  All av_metadata_* functions renamed to av_dict_*.

2011-06-07 - a6703fa - lavu 51.8.0 - av_get_bytes_per_sample()
  Add av_get_bytes_per_sample() in libavutil/samplefmt.h.
  Deprecate av_get_bits_per_sample_fmt().

2011-06-05 - b39b062 - lavu 51.8.0 - opt.h
  Add av_opt_free convenience function.

2011-06-06 - 95a0242 - lavfi 2.14.0 - AVFilterBufferRefAudioProps
  Remove AVFilterBufferRefAudioProps.size, and use nb_samples in
  avfilter_get_audio_buffer() and avfilter_default_get_audio_buffer() in
  place of size.

2011-06-06 - 0bc2cca - lavu 51.6.0 - av_samples_alloc()
  Switch nb_channels and nb_samples parameters order in
  av_samples_alloc().

2011-06-06 - e1c7414 - lavu 51.5.0 - av_samples_*
  Change the data layout created by av_samples_fill_arrays() and
  av_samples_alloc().

2011-06-06 - 27bcf55 - lavfi 2.13.0 - vsrc_buffer.h
  Make av_vsrc_buffer_add_video_buffer_ref() accepts an additional
  flags parameter in input.

2011-06-03 - e977ca2 - lavfi 2.12.0 - avfilter_link_free()
  Add avfilter_link_free() function.

2011-06-02 - 5ad38d9 - lavu 51.4.0 - av_force_cpu_flags()
  Add av_cpu_flags() in libavutil/cpu.h.

2011-05-28 - e71f260 - lavu 51.3.0 - pixdesc.h
  Add av_get_pix_fmt_name() in libavutil/pixdesc.h, and deprecate
  avcodec_get_pix_fmt_name() in libavcodec/avcodec.h in its favor.

2011-05-25 - 30315a8 - lavf 53.3.0 - avformat.h
  Add fps_probe_size to AVFormatContext.

2011-05-22 - 5ecdfd0 - lavf 53.2.0 - avformat.h
  Introduce avformat_alloc_output_context2() and deprecate
  avformat_alloc_output_context().

2011-05-22 - 83db719 - lavfi 2.10.0 - vsrc_buffer.h
  Make libavfilter/vsrc_buffer.h public.

2011-05-19 - c000a9f - lavfi 2.8.0 - avcodec.h
  Add av_vsrc_buffer_add_frame() to libavfilter/avcodec.h.

2011-05-14 - 9fdf772 - lavfi 2.6.0 - avcodec.h
  Add avfilter_get_video_buffer_ref_from_frame() to libavfilter/avcodec.h.

2011-05-18 - 64150ff - lavc 53.7.0 - AVCodecContext.request_sample_fmt
  Add request_sample_fmt field to AVCodecContext.

2011-05-10 - 188dea1 - lavc 53.6.0 - avcodec.h
  Deprecate AVLPCType and the following fields in
  AVCodecContext: lpc_coeff_precision, prediction_order_method,
  min_partition_order, max_partition_order, lpc_type, lpc_passes.
  Corresponding FLAC encoder options should be used instead.

2011-05-07 - 9fdf772 - lavfi 2.5.0 - avcodec.h
  Add libavfilter/avcodec.h header and avfilter_copy_frame_props()
  function.

2011-05-07 - 18ded93 - lavc 53.5.0 - AVFrame
  Add format field to AVFrame.

2011-05-07 - 22333a6 - lavc 53.4.0 - AVFrame
  Add width and height fields to AVFrame.

2011-05-01 - 35fe66a - lavfi 2.4.0 - avfilter.h
  Rename AVFilterBufferRefVideoProps.pixel_aspect to
  sample_aspect_ratio.

2011-05-01 - 77e9dee - lavc 53.3.0 - AVFrame
  Add a sample_aspect_ratio field to AVFrame.

2011-05-01 - 1ba5727 - lavc 53.2.0 - AVFrame
  Add a pkt_pos field to AVFrame.

2011-04-29 - 35ceaa7 - lavu 51.2.0 - mem.h
  Add av_dynarray_add function for adding
  an element to a dynamic array.

2011-04-26 - bebe72f - lavu 51.1.0 - avutil.h
  Add AVPictureType enum and av_get_picture_type_char(), deprecate
  FF_*_TYPE defines and av_get_pict_type_char() defined in
  libavcodec/avcodec.h.

2011-04-26 - 10d3940 - lavfi 2.3.0 - avfilter.h
  Add pict_type and key_frame fields to AVFilterBufferRefVideo.

2011-04-26 - 7a11c82 - lavfi 2.2.0 - vsrc_buffer
  Add sample_aspect_ratio fields to vsrc_buffer arguments

2011-04-21 - 94f7451 - lavc 53.1.0 - avcodec.h
  Add CODEC_CAP_SLICE_THREADS for codecs supporting sliced threading.

2011-04-15 - lavc 52.120.0 - avcodec.h
  AVPacket structure got additional members for passing side information:
    4de339e introduce side information for AVPacket
    2d8591c make containers pass palette change in AVPacket

2011-04-12 - lavf 52.107.0 - avio.h
  Avio cleanup, part II - deprecate the entire URLContext API:
    175389c add avio_check as a replacement for url_exist
    ff1ec0c add avio_pause and avio_seek_time as replacements
            for _av_url_read_fseek/fpause
    cdc6a87 deprecate av_protocol_next(), avio_enum_protocols
            should be used instead.
    80c6e23 rename url_set_interrupt_cb->avio_set_interrupt_cb.
    f87b1b3 rename open flags: URL_* -> AVIO_*
    f8270bb add avio_enum_protocols.
    5593f03 deprecate URLProtocol.
    c486dad deprecate URLContext.
    026e175 deprecate the typedef for URLInterruptCB
    8e76a19 deprecate av_register_protocol2.
    b840484 deprecate URL_PROTOCOL_FLAG_NESTED_SCHEME
    1305d93 deprecate av_url_read_seek
    fa104e1 deprecate av_url_read_pause
    727c7aa deprecate url_get_filename().
    5958df3 deprecate url_max_packet_size().
    1869ea0 deprecate url_get_file_handle().
    32a97d4 deprecate url_filesize().
    e52a914 deprecate url_close().
    58a48c6 deprecate url_seek().
    925e908 deprecate url_write().
    dce3756 deprecate url_read_complete().
    bc371ac deprecate url_read().
    0589da0 deprecate url_open().
    62eaaea deprecate url_connect.
    5652bb9 deprecate url_alloc.
    333e894 deprecate url_open_protocol
    e230705 deprecate url_poll and URLPollEntry

2011-04-08 - lavf 52.106.0 - avformat.h
  Minor avformat.h cleanup:
    a9bf9d8 deprecate av_guess_image2_codec
    c3675df rename avf_sdp_create->av_sdp_create

2011-04-03 - lavf 52.105.0 - avio.h
  Large-scale renaming/deprecating of AVIOContext-related functions:
    724f6a0 deprecate url_fdopen
    403ee83 deprecate url_open_dyn_packet_buf
    6dc7d80 rename url_close_dyn_buf       -> avio_close_dyn_buf
    b92c545 rename url_open_dyn_buf        -> avio_open_dyn_buf
    8978fed introduce an AVIOContext.seekable field as a replacement for
            AVIOContext.is_streamed and url_is_streamed()
    b64030f deprecate get_checksum()
    4c4427a deprecate init_checksum()
    4ec153b deprecate udp_set_remote_url/get_local_port
    933e90a deprecate av_url_read_fseek/fpause
    8d9769a deprecate url_fileno
    b7f2fdd rename put_flush_packet -> avio_flush
    35f1023 deprecate url_close_buf
    83fddae deprecate url_open_buf
    d9d86e0 rename url_fprintf -> avio_printf
    59f65d9 deprecate url_setbufsize
    3e68b3b deprecate url_ferror
    e8bb2e2 deprecate url_fget_max_packet_size
    76aa876 rename url_fsize -> avio_size
    e519753 deprecate url_fgetc
    655e45e deprecate url_fgets
    a2704c9 rename url_ftell -> avio_tell
    e16ead0 deprecate get_strz() in favor of avio_get_str
    0300db8,2af07d3 rename url_fskip -> avio_skip
    6b4aa5d rename url_fseek -> avio_seek
    61840b4 deprecate put_tag
    22a3212 rename url_fopen/fclose -> avio_open/close.
    0ac8e2b deprecate put_nbyte
    77eb550 rename put_byte          -> avio_w8
                   put_[b/l]e<type>  -> avio_w[b/l]<type>
                   put_buffer        -> avio_write
    b7effd4 rename get_byte          -> avio_r8,
                   get_[b/l]e<type>  -> avio_r[b/l]<type>
                   get_buffer        -> avio_read
    b3db9ce deprecate get_partial_buffer
    8d9ac96 rename av_alloc_put_byte -> avio_alloc_context

2011-03-25 - 34b47d7 - lavc 52.115.0 - AVCodecContext.audio_service_type
  Add audio_service_type field to AVCodecContext.

2011-03-17 - e309fdc - lavu 50.40.0 - pixfmt.h
  Add PIX_FMT_BGR48LE and PIX_FMT_BGR48BE pixel formats

2011-03-02 - 863c471 - lavf  52.103.0 - av_pkt_dump2, av_pkt_dump_log2
  Add new functions av_pkt_dump2, av_pkt_dump_log2 that uses the
  source stream timebase for outputting timestamps. Deprecate
  av_pkt_dump and av_pkt_dump_log.

2011-02-20 - e731b8d - lavf  52.102.0 - avio.h
  * e731b8d - rename init_put_byte() to ffio_init_context(), deprecating the
              original, and move it to a private header so it is no longer
              part of our public API. Instead, use av_alloc_put_byte().
  * ae628ec - rename ByteIOContext to AVIOContext.

2011-02-16 - 09d171b - lavf  52.101.0 - avformat.h
                       lavu  52.39.0  - parseutils.h
  * 610219a - Add av_ prefix to dump_format().
  * f6c7375 - Replace parse_date() in lavf with av_parse_time() in lavu.
  * ab0287f - Move find_info_tag from lavf to lavu and add av_prefix to it.

2011-02-15 - lavu 52.38.0 - merge libavcore
  libavcore is merged back completely into libavutil

2011-02-10 - 55bad0c - lavc 52.113.0 - vbv_delay
  Add vbv_delay field to AVCodecContext

2011-02-14 - 24a83bd - lavf 52.100.0 - AV_DISPOSITION_CLEAN_EFFECTS
  Add AV_DISPOSITION_CLEAN_EFFECTS disposition flag.

2011-02-14 - 910b5b8 - lavfi 1.76.0 - AVFilterLink sample_aspect_ratio
  Add sample_aspect_ratio field to AVFilterLink.

2011-02-10 - 12c14cd - lavf 52.99.0 - AVStream.disposition
  Add AV_DISPOSITION_HEARING_IMPAIRED and AV_DISPOSITION_VISUAL_IMPAIRED.

2011-02-09 - 5592734 - lavc 52.112.0 - avcodec_thread_init()
  Deprecate avcodec_thread_init()/avcodec_thread_free() use; instead
  set thread_count before calling avcodec_open.

2011-02-09 - 778b08a - lavc 52.111.0 - threading API
  Add CODEC_CAP_FRAME_THREADS with new restrictions on get_buffer()/
  release_buffer()/draw_horiz_band() callbacks for appropriate codecs.
  Add thread_type and active_thread_type fields to AVCodecContext.

2011-02-08 - 3940caa - lavf 52.98.0 - av_probe_input_buffer
  Add av_probe_input_buffer() to avformat.h for probing format from a
  ByteIOContext.

2011-02-06 - fe174fc - lavf 52.97.0 - avio.h
  Add flag for non-blocking protocols: URL_FLAG_NONBLOCK

2011-02-04 - f124b08 - lavf 52.96.0 - avformat_free_context()
  Add avformat_free_context() in avformat.h.

2011-02-03 - f5b82f4 - lavc 52.109.0 - add CODEC_ID_PRORES
  Add CODEC_ID_PRORES to avcodec.h.

2011-02-03 - fe9a3fb - lavc 52.109.0 - H.264 profile defines
  Add defines for H.264 * Constrained Baseline and Intra profiles

2011-02-02 - lavf 52.95.0
  * 50196a9 - add a new installed header version.h.
  * 4efd5cf, dccbd97, 93b78d1 - add several variants of public
    avio_{put,get}_str* functions.  Deprecate corresponding semi-public
    {put,get}_str*.

2011-02-02 - dfd2a00 - lavu 50.37.0 - log.h
  Make av_dlog public.

2011-01-31 - 7b3ea55 - lavfi 1.76.0 - vsrc_buffer
  Add sample_aspect_ratio fields to vsrc_buffer arguments

2011-01-31 - 910b5b8 - lavfi 1.75.0 - AVFilterLink sample_aspect_ratio
  Add sample_aspect_ratio field to AVFilterLink.

2011-01-15 - r26374 - lavfi 1.74.0 - AVFilterBufferRefAudioProps
  Rename AVFilterBufferRefAudioProps.samples_nb to nb_samples.

2011-01-14 - r26330 - lavf 52.93.0 - av_metadata_copy()
  Add av_metadata_copy() in avformat.h.

2011-01-07 - r26262 - lavc 52.107.0 - deprecate reordered_opaque
  Deprecate reordered_opaque in favor of pkt_pts/dts.

2011-01-07 - r26261 - lavc 52.106.0 - pkt_dts
  Add pkt_dts to AVFrame, this will in the future allow multithreading decoders
  to not mess up dts.

2011-01-07 - r26260 - lavc 52.105.0 - pkt_pts
  Add pkt_pts to AVFrame.

2011-01-07 - r26259 - lavc 52.104.0 - av_get_profile_name()
  Add av_get_profile_name to libavcodec/avcodec.h.

2010-12-27 - r26108 - lavfi 1.71.0 - AV_PERM_NEG_LINESIZES
  Add AV_PERM_NEG_LINESIZES in avfilter.h.

2010-12-27 - r26104 - lavf 52.91.0 - av_find_best_stream()
  Add av_find_best_stream to libavformat/avformat.h.

2010-12-27 - r26103 - lavf 52.90.0
  Add AVFMT_NOSTREAMS flag for formats with no streams,
  like e.g. text metadata.

2010-12-22 - r26073 - lavu 50.36.0 - file.h
  Add functions av_file_map() and av_file_unmap() in file.h.

2010-12-19 - r26056 - lavu 50.35.0 - error.h
  Add "not found" error codes:
  AVERROR_DEMUXER_NOT_FOUND
  AVERROR_MUXER_NOT_FOUND
  AVERROR_DECODER_NOT_FOUND
  AVERROR_ENCODER_NOT_FOUND
  AVERROR_PROTOCOL_NOT_FOUND
  AVERROR_FILTER_NOT_FOUND
  AVERROR_BSF_NOT_FOUND
  AVERROR_STREAM_NOT_FOUND

2010-12-09 - r25923 - lavcore 0.16.0 - avcore.h
  Move AV_NOPTS_VALUE, AV_TIME_BASE, AV_TIME_BASE_Q symbols from
  avcodec.h to avcore.h.

2010-12-04 - r25886 - lavc 52.98.0 - CODEC_CAP_NEG_LINESIZES
  Add CODEC_CAP_NEG_LINESIZES codec capability flag in avcodec.h.

2010-12-04 - r25879 - lavu 50.34.0 - av_get_pix_fmt_string()
  Deprecate avcodec_pix_fmt_string() in favor of
  pixdesc.h/av_get_pix_fmt_string().

2010-12-04 - r25878 - lavcore 0.15.0 - av_image_alloc()
  Add av_image_alloc() to libavcore/imgutils.h.

2010-12-02 - r25862 - lavfi 1.67.0 - avfilter_graph_create_filter()
  Add function avfilter_graph_create_filter() in avfiltergraph.h.

2010-11-25 - r25826 - lavfi 1.65.0 - avfilter_get_video_buffer_ref_from_arrays()
  Add function avfilter_get_video_buffer_ref_from_arrays() in
  avfilter.h.

2010-11-21 - r25787 - lavcore 0.14.0 - audioconvert.h
  Add a public audio channel API in audioconvert.h, and deprecate the
  corresponding functions in libavcodec:
  avcodec_get_channel_name()
  avcodec_get_channel_layout()
  avcodec_get_channel_layout_string()
  avcodec_channel_layout_num_channels()
  and the CH_* macros defined in libavcodec/avcodec.h.

2010-11-21 - r25777 - lavf 52.85.0 - avformat.h
  Add av_append_packet().

2010-11-21 - r25776 - lavc 52.97.0 - avcodec.h
  Add av_grow_packet().

2010-11-17 - r25761 - lavcore 0.13.0 - parseutils.h
  Add av_parse_color() declared in libavcore/parseutils.h.

2010-11-13 - r25745 - lavc 52.95.0 - AVCodecContext
  Add AVCodecContext.subtitle_header and AVCodecContext.subtitle_header_size
  fields.

2010-11-13 - r25740 - lavfi 1.62.0 - avfiltergraph.h
  Make avfiltergraph.h public.

2010-11-13 - r25737 - lavfi 1.61.0 - avfiltergraph.h
  Remove declarations from avfiltergraph.h for the functions:
  avfilter_graph_check_validity()
  avfilter_graph_config_links()
  avfilter_graph_config_formats()
  which are now internal.
  Use avfilter_graph_config() instead.

2010-11-08 - r25708 - lavu 50.33.0 - eval.h
  Deprecate functions:
  av_parse_and_eval_expr(),
  av_parse_expr(),
  av_eval_expr(),
  av_free_expr(),
  in favor of the functions:
  av_expr_parse_and_eval(),
  av_expr_parse(),
  av_expr_eval(),
  av_expr_free().

2010-11-08 - r25707 - lavfi 1.59.0 - avfilter_free()
  Rename avfilter_destroy() to avfilter_free().
  This change breaks libavfilter API/ABI.

2010-11-07 - r25705 - lavfi 1.58.0 - avfiltergraph.h
  Remove graphparser.h header, move AVFilterInOut and
  avfilter_graph_parse() declarations to libavfilter/avfiltergraph.h.

2010-11-07 - r25700 - lavfi 1.57.0 - AVFilterInOut
  Rename field AVFilterInOut.filter to AVFilterInOut.filter_ctx.
  This change breaks libavfilter API.

2010-11-04 - r25674 - lavfi 1.56.0 - avfilter_graph_free()
  Rename avfilter_graph_destroy() to avfilter_graph_free().
  This change breaks libavfilter API/ABI.

2010-11-04 - r25673 - lavfi 1.55.0 - avfilter_graph_alloc()
  Add avfilter_graph_alloc() to libavfilter/avfiltergraph.h.

2010-11-02 - r25654 - lavcore 0.12.0 - av_get_bits_per_sample_fmt()
  Add av_get_bits_per_sample_fmt() to libavcore/samplefmt.h and
  deprecate av_get_bits_per_sample_format().

2010-11-02 - r25653 - lavcore 0.11.0 - samplefmt.h
  Add sample format functions in libavcore/samplefmt.h:
  av_get_sample_fmt_name(),
  av_get_sample_fmt(),
  av_get_sample_fmt_string(),
  and deprecate the corresponding libavcodec/audioconvert.h functions:
  avcodec_get_sample_fmt_name(),
  avcodec_get_sample_fmt(),
  avcodec_sample_fmt_string().

2010-11-02 - r25652 - lavcore 0.10.0 - samplefmt.h
  Define enum AVSampleFormat in libavcore/samplefmt.h, deprecate enum
  SampleFormat.

2010-10-16 - r25502 - lavfi 1.52.0 - avfilter_graph_config()
  Add the function avfilter_graph_config() in avfiltergraph.h.

2010-10-15 - r25493 - lavf 52.83.0 - metadata API
  Change demuxers to export metadata in generic format and
  muxers to accept generic format. Deprecate the public
  conversion API.

2010-10-10 - r25441 - lavfi 1.49.0 - AVFilterLink.time_base
  Add time_base field to AVFilterLink.

2010-09-27 - r25236 - lavu 50.31.0 - av_set_options_string()
  Move av_set_options_string() from libavfilter/parseutils.h to
  libavutil/opt.h.

2010-09-27 - r25227 - lavfi 1.47.0 - AVFilterLink
  Make the AVFilterLink fields srcpad and dstpad store the pointers to
  the source and destination pads, rather than their indexes.

2010-09-27 - r25225 - lavu 50.30.0 - av_get_token()
  Move av_get_token() from libavfilter/parseutils.h to
  libavutil/avstring.h.

2010-09-26 - r32368 - lsws 0.12.0 - swscale.h
  Add the functions sws_alloc_context() and sws_init_context().

2010-09-26 - r25210 - lavu 50.29.0 - opt.h
  Move libavcodec/opt.h to libavutil/opt.h.

2010-09-24 - r25174 - lavu 50.28.0 - av_log_set_flags()
  Default of av_log() changed due to many problems to the old no repeat
  detection. Read the docs of AV_LOG_SKIP_REPEATED in log.h before
  enabling it for your app!.

2010-09-24 - r25167 - lavc 52.90.0 - av_opt_show2()
  Deprecate av_opt_show() in favor or av_opt_show2().

2010-09-14 - r25120 - lavu 50.27.0 - av_popcount()
  Add av_popcount() to libavutil/common.h.

2010-09-08 - r25076 - lavu 50.26.0 - av_get_cpu_flags()
  Add av_get_cpu_flags().

2010-09-07 - r25067 - lavcore 0.9.0 - av_image_copy()
  Add av_image_copy().

2010-09-07 - r25064 - lavcore 0.8.0 - av_image_copy_plane()
  Add av_image_copy_plane().

2010-09-07 - r25057 - lavcore 0.7.0 - imgutils.h
  Adopt hierarchical scheme for the imgutils.h function names,
  deprecate the old names.

2010-09-04 - r25040 - lavu 50.25.0 - AV_CPU_FLAG_*
  Deprecate the FF_MM_* flags defined in libavcodec/avcodec.h in favor
  of the AV_CPU_FLAG_* flags defined in libavutil/cpu.h.

2010-08-26 - r24936 - lavc 52.87.0 - avcodec_get_channel_layout()
  Add avcodec_get_channel_layout() in audioconvert.h.

2010-08-20 - r24851 - lavcore 0.6.0 - av_fill_image_max_pixsteps()
  Rename av_fill_image_max_pixstep() to av_fill_image_max_pixsteps().

2010-08-18 - r24827 - lavcore 0.5.0 - av_fill_image_max_pixstep()
  Add av_fill_image_max_pixstep() in imgutils.h.

2010-08-17 - r24814 - lavu 50.24.0 - AV_NE()
  Add the AV_NE macro.

2010-08-17 - r24811 - lavfi 1.36.0 - audio framework
  Implement AVFilterBufferRefAudioProps struct for audio properties,
  get_audio_buffer(), filter_samples() functions and related changes.

2010-08-12 - r24787 - lavcore 0.4.0 - av_get_image_linesize()
  Add av_get_image_linesize() in imgutils.h.

2010-08-11 - r24773 - lavfi 1.34.0 - AVFilterBufferRef
  Resize data and linesize arrays in AVFilterBufferRef to 8.

  This change breaks libavfilter API/ABI.

2010-08-11 - r24768 - lavc 52.85.0 - av_picture_data_copy()
  Add av_picture_data_copy in avcodec.h.

2010-08-11 - r24765 - lavfi 1.33.0 - avfilter_open()
  Change avfilter_open() signature:
  AVFilterContext *avfilter_open(AVFilter *filter, const char *inst_name) ->
  int avfilter_open(AVFilterContext **filter_ctx, AVFilter *filter, const char *inst_name);

  This change breaks libavfilter API/ABI.

2010-08-11 - r24763 - lavfi 1.32.0 - AVFilterBufferRef
  Add a type field to AVFilterBufferRef, and move video specific
  properties to AVFilterBufferRefVideoProps.

  This change breaks libavfilter API/ABI.

2010-08-07 - r24732 - lavfi 1.31.0 - AVFilterLink
  Rename AVFilterLink fields:
  AVFilterLink.srcpic    ->  AVFilterLink.src_buf
  AVFilterLink.cur_pic   ->  AVFilterLink.cur_buf
  AVFilterLink.outpic    ->  AVFilterLink.out_buf

2010-08-07 - r24731 - lavfi 1.30.0
  Rename functions and fields:
  avfilter_(un)ref_pic       -> avfilter_(un)ref_buffer
  avfilter_copy_picref_props -> avfilter_copy_buffer_ref_props
  AVFilterBufferRef.pic      -> AVFilterBufferRef.buffer

2010-08-07 - r24730 - lavfi 1.29.0 - AVFilterBufferRef
  Rename AVFilterPicRef to AVFilterBufferRef.

2010-08-07 - r24728 - lavfi 1.28.0 - AVFilterBuffer
  Move format field from AVFilterBuffer to AVFilterPicRef.

2010-08-06 - r24709 - lavcore 0.3.0 - av_check_image_size()
  Deprecate avcodec_check_dimensions() in favor of the function
  av_check_image_size() defined in libavcore/imgutils.h.

2010-07-30 - r24592 - lavfi 1.27.0 - AVFilterBuffer
  Increase size of the arrays AVFilterBuffer.data and
  AVFilterBuffer.linesize from 4 to 8.

  This change breaks libavfilter ABI.

2010-07-29 - r24583 - lavcore 0.2.0 - imgutils.h
  Add functions av_fill_image_linesizes() and
  av_fill_image_pointers(), declared in libavcore/imgutils.h.

2010-07-27 - r24518 - lavcore 0.1.0 - parseutils.h
  Deprecate av_parse_video_frame_size() and av_parse_video_frame_rate()
  defined in libavcodec in favor of the newly added functions
  av_parse_video_size() and av_parse_video_rate() declared in
  libavcore/parseutils.h.

2010-07-23 - r24439 - lavu 50.23.0 - mathematics.h
  Add the M_PHI constant definition.

2010-07-22 - r24424 - lavfi 1.26.0 - media format generalization
  Add a type field to AVFilterLink.

  Change the field types:
  enum PixelFormat format   -> int format   in AVFilterBuffer
  enum PixelFormat *formats -> int *formats in AVFilterFormats
  enum PixelFormat *format  -> int format   in AVFilterLink

  Change the function signatures:
  AVFilterFormats *avfilter_make_format_list(const enum PixelFormat *pix_fmts); ->
  AVFilterFormats *avfilter_make_format_list(const int *fmts);

  int avfilter_add_colorspace(AVFilterFormats **avff, enum PixelFormat pix_fmt); ->
  int avfilter_add_format    (AVFilterFormats **avff, int fmt);

  AVFilterFormats *avfilter_all_colorspaces(void); ->
  AVFilterFormats *avfilter_all_formats    (enum AVMediaType type);

  This change breaks libavfilter API/ABI.

2010-07-21 - r24393 - lavcore 0.0.0
  Add libavcore.

2010-07-17 - r24291 - lavfi 1.25.0 - AVFilterBuffer
  Remove w and h fields from AVFilterBuffer.

2010-07-17 - r24284 - lavfi 1.24.0 - AVFilterBuffer
  Rename AVFilterPic to AVFilterBuffer.

2010-07-17 - r24278 - lavf 52.74.0 - url_fskip()
  Make url_fskip() return an int error code instead of void.

2010-07-11 - r24199 - lavc 52.83.0
  Add AVCodecContext.lpc_type and AVCodecContext.lpc_passes fields.
  Add AVLPCType enum.
  Deprecate AVCodecContext.use_lpc.

2010-07-11 - r24185 - lavc 52.82.0 - avsubtitle_free()
  Add a function for free the contents of a AVSubtitle generated by
  avcodec_decode_subtitle.

2010-07-11 - r24174 - lavu 50.22.0 - bswap.h and intreadwrite.h
  Make the bswap.h and intreadwrite.h API public.

2010-07-08 - r24101 - lavu 50.21.0 - pixdesc.h
  Rename read/write_line() to av_read/write_image_line().

2010-07-07 - r24091 - lavfi 1.21.0 - avfilter_copy_picref_props()
  Add avfilter_copy_picref_props().

2010-07-03 - r24021 - lavc 52.79.0
  Add FF_COMPLIANCE_UNOFFICIAL and change all instances of
  FF_COMPLIANCE_INOFFICIAL to use FF_COMPLIANCE_UNOFFICIAL.

2010-07-02 - r23985 - lavu 50.20.0 - lfg.h
  Export av_lfg_init(), av_lfg_get(), av_mlfg_get(), and av_bmg_get() through
  lfg.h.

2010-06-28 - r23835 - lavfi 1.20.1 - av_parse_color()
  Extend av_parse_color() syntax, make it accept an alpha value specifier and
  set the alpha value to 255 by default.

2010-06-22 - r23706 - lavf 52.71.0 - URLProtocol.priv_data_size, priv_data_class
  Add priv_data_size and priv_data_class to URLProtocol.

2010-06-22 - r23704 - lavf 52.70.0 - url_alloc(), url_connect()
  Add url_alloc() and url_connect().

2010-06-22 - r23702 - lavf 52.69.0 - av_register_protocol2()
  Add av_register_protocol2(), deprecating av_register_protocol().

2010-06-09 - r23551 - lavu 50.19.0 - av_compare_mod()
  Add av_compare_mod() to libavutil/mathematics.h.

2010-06-05 - r23485 - lavu 50.18.0 - eval API
  Make the eval API public.

2010-06-04 - r23461 - lavu 50.17.0 - AV_BASE64_SIZE
  Add AV_BASE64_SIZE() macro.

2010-06-02 - r23421 - lavc 52.73.0 - av_get_codec_tag_string()
  Add av_get_codec_tag_string().

2010-06-01 - r31301 - lsws 0.11.0 - convertPalette API
  Add sws_convertPalette8ToPacked32() and sws_convertPalette8ToPacked24().

2010-05-26 - r23334 - lavc 52.72.0 - CODEC_CAP_EXPERIMENTAL
  Add CODEC_CAP_EXPERIMENTAL flag.
  NOTE: this was backported to 0.6

2010-05-23 - r23255 - lavu 50.16.0 - av_get_random_seed()
  Add av_get_random_seed().

2010-05-18 - r23161 - lavf 52.63.0 - AVFMT_FLAG_RTP_HINT
  Add AVFMT_FLAG_RTP_HINT as possible value for AVFormatContext.flags.
  NOTE: this was backported to 0.6

2010-05-09 - r23066 - lavfi 1.20.0 - AVFilterPicRef
  Add interlaced and top_field_first fields to AVFilterPicRef.

------------------------------8<-------------------------------------
                   0.6 branch was cut here
----------------------------->8--------------------------------------

2010-05-01 - r23002 - lavf 52.62.0 - probe function
  Add av_probe_input_format2 to API, it allows ignoring probe
  results below given score and returns the actual probe score.

2010-04-01 - r22806 - lavf 52.61.0 - metadata API
  Add a flag for av_metadata_set2() to disable overwriting of
  existing tags.

2010-04-01 - r22753 - lavc 52.66.0
  Add avcodec_get_edge_width().

2010-03-31 - r22750 - lavc 52.65.0
  Add avcodec_copy_context().

2010-03-31 - r22748 - lavf 52.60.0 - av_match_ext()
  Make av_match_ext() public.

2010-03-31 - r22736 - lavu 50.14.0 - AVMediaType
  Move AVMediaType enum from libavcodec to libavutil.

2010-03-31 - r22735 - lavc 52.64.0 - AVMediaType
  Define AVMediaType enum, and use it instead of enum CodecType, which
  is deprecated and will be dropped at the next major bump.

2010-03-25 - r22684 - lavu 50.13.0 - av_strerror()
  Implement av_strerror().

2010-03-23 - r22649 - lavc 52.60.0 - av_dct_init()
  Support DCT-I and DST-I.

2010-03-15 - r22540 - lavf 52.56.0 - AVFormatContext.start_time_realtime
  Add AVFormatContext.start_time_realtime field.

2010-03-13 - r22506 - lavfi 1.18.0 - AVFilterPicRef.pos
  Add AVFilterPicRef.pos field.

2010-03-13 - r22501 - lavu 50.12.0 - error.h
  Move error code definitions from libavcodec/avcodec.h to
  the new public header libavutil/error.h.

2010-03-07 - r22291 - lavc 52.56.0 - avfft.h
  Add public FFT interface.

2010-03-06 - r22251 - lavu 50.11.0 - av_stristr()
  Add av_stristr().

2010-03-03 - r22174 - lavu 50.10.0 - av_tree_enumerate()
  Add av_tree_enumerate().

2010-02-07 - r21673 - lavu 50.9.0 - av_compare_ts()
  Add av_compare_ts().

2010-02-05 - r30513 - lsws 0.10.0 - sws_getCoefficients()
  Add sws_getCoefficients().

2010-02-01 - r21587 - lavf 52.50.0 - metadata API
  Add a list of generic tag names, change 'author' -> 'artist',
  'year' -> 'date'.

2010-01-30 - r21545 - lavu 50.8.0 - av_get_pix_fmt()
  Add av_get_pix_fmt().

2010-01-21 - r30381 - lsws 0.9.0 - sws_scale()
  Change constness attributes of sws_scale() parameters.

2010-01-10 - r21121 - lavfi 1.15.0 - avfilter_graph_config_links()
  Add a log_ctx parameter to avfilter_graph_config_links().

2010-01-07 - r30236 - lsws 0.8.0 - sws_isSupported{In,Out}put()
  Add sws_isSupportedInput() and sws_isSupportedOutput() functions.

2010-01-06 - r21035 - lavfi 1.14.0 - avfilter_add_colorspace()
  Change the avfilter_add_colorspace() signature, make it accept an
  (AVFilterFormats **) rather than an (AVFilterFormats *) as before.

2010-01-03 - r21007 - lavfi 1.13.0 - avfilter_add_colorspace()
  Add avfilter_add_colorspace().

2010-01-02 - r20998 - lavf 52.46.0 - av_match_ext()
  Add av_match_ext(), it should be used in place of match_ext().

2010-01-01 - r20991 - lavf 52.45.0 - av_guess_format()
  Add av_guess_format(), it should be used in place of guess_format().

2009-12-13 - r20834 - lavf 52.43.0 - metadata API
  Add av_metadata_set2(), AV_METADATA_DONT_STRDUP_KEY and
  AV_METADATA_DONT_STRDUP_VAL.

2009-12-13 - r20829 - lavu 50.7.0 - avstring.h API
  Add av_d2str().

2009-12-13 - r20826 - lavc 52.42.0 - AVStream
  Add avg_frame_rate.

2009-12-12 - r20808 - lavu 50.6.0 - av_bmg_next()
  Introduce the av_bmg_next() function.

2009-12-05 - r20734 - lavfi 1.12.0 - avfilter_draw_slice()
  Add a slice_dir parameter to avfilter_draw_slice().

2009-11-26 - r20611 - lavfi 1.11.0 - AVFilter
  Remove the next field from AVFilter, this is not anymore required.

2009-11-25 - r20607 - lavfi 1.10.0 - avfilter_next()
  Introduce the avfilter_next() function.

2009-11-25 - r20605 - lavfi 1.9.0 - avfilter_register()
  Change the signature of avfilter_register() to make it return an
  int. This is required since now the registration operation may fail.

2009-11-25 - r20603 - lavu 50.5.0 - pixdesc.h API
  Make the pixdesc.h API public.

2009-10-27 - r20385 - lavfi 1.5.0 - AVFilter.next
  Add a next field to AVFilter, this is used for simplifying the
  registration and management of the registered filters.

2009-10-23 - r20356 - lavfi 1.4.1 - AVFilter.description
  Add a description field to AVFilter.

2009-10-19 - r20302 - lavfi 1.3.0 - avfilter_make_format_list()
  Change the interface of avfilter_make_format_list() from
  avfilter_make_format_list(int n, ...) to
  avfilter_make_format_list(enum PixelFormat *pix_fmts).

2009-10-18 - r20272 - lavfi 1.0.0 - avfilter_get_video_buffer()
  Make avfilter_get_video_buffer() recursive and add the w and h
  parameters to it.

2009-10-07 - r20189 - lavfi 0.5.1 - AVFilterPic
  Add w and h fields to AVFilterPic.

2009-06-22 - r19250 - lavf 52.34.1 - AVFormatContext.packet_size
  This is now an unsigned int instead of a signed int.

2009-06-19 - r19222 - lavc 52.32.0 - AVSubtitle.pts
  Add a pts field to AVSubtitle which gives the subtitle packet pts
  in AV_TIME_BASE. Some subtitle de-/encoders (e.g. XSUB) will
  not work right without this.

2009-06-03 - r19078 - lavc 52.30.2 - AV_PKT_FLAG_KEY
  PKT_FLAG_KEY has been deprecated and will be dropped at the next
  major version. Use AV_PKT_FLAG_KEY instead.

2009-06-01 - r19025 - lavc 52.30.0 - av_lockmgr_register()
  av_lockmgr_register() can be used to register a callback function
  that lavc (and in the future, libraries that depend on lavc) can use
  to implement mutexes. The application should provide a callback function
  that implements the AV_LOCK_* operations described in avcodec.h.
  When the lock manager is registered, FFmpeg is guaranteed to behave
  correctly in a multi-threaded application.

2009-04-30 - r18719 - lavc 52.28.0 - av_free_packet()
  av_free_packet() is no longer an inline function. It is now exported.

2009-04-11 - r18431 - lavc 52.25.0 - deprecate av_destruct_packet_nofree()
  Please use NULL instead. This has been supported since r16506
  (lavf > 52.23.1, lavc > 52.10.0).

2009-04-07 - r18351 - lavc 52.23.0 - avcodec_decode_video/audio/subtitle
  The old decoding functions are deprecated, all new code should use the
  new functions avcodec_decode_video2(), avcodec_decode_audio3() and
  avcodec_decode_subtitle2(). These new functions take an AVPacket *pkt
  argument instead of a const uint8_t *buf / int buf_size pair.

2009-04-03 - r18321 - lavu 50.3.0 - av_fifo_space()
  Introduce the av_fifo_space() function.

2009-04-02 - r18317 - lavc 52.23.0 - AVPacket
  Move AVPacket declaration from libavformat/avformat.h to
  libavcodec/avcodec.h.

2009-03-22 - r18163 - lavu 50.2.0 - RGB32 pixel formats
  Convert the pixel formats PIX_FMT_ARGB, PIX_FMT_RGBA, PIX_FMT_ABGR,
  PIX_FMT_BGRA, which were defined as macros, into enum PixelFormat values.
  Conversely PIX_FMT_RGB32, PIX_FMT_RGB32_1, PIX_FMT_BGR32 and
  PIX_FMT_BGR32_1 are now macros.
  avcodec_get_pix_fmt() now recognizes the "rgb32" and "bgr32" aliases.
  Re-sort the enum PixelFormat list accordingly.
  This change breaks API/ABI backward compatibility.

2009-03-22 - r18133 - lavu 50.1.0 - PIX_FMT_RGB5X5 endian variants
  Add the enum PixelFormat values:
  PIX_FMT_RGB565BE, PIX_FMT_RGB565LE, PIX_FMT_RGB555BE, PIX_FMT_RGB555LE,
  PIX_FMT_BGR565BE, PIX_FMT_BGR565LE, PIX_FMT_BGR555BE, PIX_FMT_BGR555LE.

2009-03-21 - r18116 - lavu 50.0.0  - av_random*
  The Mersenne Twister PRNG implemented through the av_random* functions
  was removed. Use the lagged Fibonacci PRNG through the av_lfg* functions
  instead.

2009-03-08 - r17869 - lavu 50.0.0  - AVFifoBuffer
  av_fifo_init, av_fifo_read, av_fifo_write and av_fifo_realloc were dropped
  and replaced by av_fifo_alloc, av_fifo_generic_read, av_fifo_generic_write
  and av_fifo_realloc2.
  In addition, the order of the function arguments of av_fifo_generic_read
  was changed to match av_fifo_generic_write.
  The AVFifoBuffer/struct AVFifoBuffer may only be used in an opaque way by
  applications, they may not use sizeof() or directly access members.

2009-03-01 - r17682 - lavf 52.31.0 - Generic metadata API
  Introduce a new metadata API (see av_metadata_get() and friends).
  The old API is now deprecated and should not be used anymore. This especially
  includes the following structure fields:
    - AVFormatContext.title
    - AVFormatContext.author
    - AVFormatContext.copyright
    - AVFormatContext.comment
    - AVFormatContext.album
    - AVFormatContext.year
    - AVFormatContext.track
    - AVFormatContext.genre
    - AVStream.language
    - AVStream.filename
    - AVProgram.provider_name
    - AVProgram.name
    - AVChapter.title<|MERGE_RESOLUTION|>--- conflicted
+++ resolved
@@ -171,15 +171,12 @@
 2011-08-03 - c11fb82 - lavu 51.15.0
   Add AV_OPT_SEARCH_FAKE_OBJ flag for av_opt_find() function.
 
-<<<<<<< HEAD
 2011-08-14 - 323b930 - lavu 51.12.0
   Add av_fifo_peek2(), deprecate av_fifo_peek().
-=======
+
 2011-08-26 - lavu 51.9.0
-  - f2011ed Add av_fifo_peek2(), deprecate av_fifo_peek().
   - add41de..abc78a5 Do not include intfloat_readwrite.h,
     mathematics.h, rational.h, pixfmt.h, or log.h from avutil.h.
->>>>>>> feb15cee
 
 2011-08-16 - 48f9e45 - lavf 53.8.0
   Add avformat_query_codec().

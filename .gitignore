*.a
*.o
*.o.*
*.d
*.def
*.dll
*.dylib
*.exe
*.exp
*.gcda
*.gcno
*.h.c
*.ilk
*.lib
*.pc
*.pdb
*.so
*.so.*
*.swp
*.ver
*_g
\#*
.\#*
/.config
/.version
/ffmpeg
/ffplay
/ffprobe
/ffserver
/config.*
/coverage.info
<<<<<<< HEAD
/avversion.h
/lcov/
/src
=======
/lcov/
/mapfile
>>>>>>> 6641819f
<|MERGE_RESOLUTION|>--- conflicted
+++ resolved
@@ -29,11 +29,7 @@
 /ffserver
 /config.*
 /coverage.info
-<<<<<<< HEAD
 /avversion.h
 /lcov/
 /src
-=======
-/lcov/
-/mapfile
->>>>>>> 6641819f
+/mapfile
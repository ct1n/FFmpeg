Entries are sorted chronologically from oldest to youngest within each release,
releases are sorted from youngest to oldest.

version <next>:
<<<<<<< HEAD
- HEVC/H.265 RTP payload format (draft v6) packetizer
- SUP/PGS subtitle demuxer
- ffprobe -show_pixel_formats option
- CAST128 symmetric block cipher, ECB mode
- STL subtitle demuxer and decoder
- libutvideo YUV 4:2:2 10bit support

version 2.4:
- Icecast protocol
- ported lenscorrection filter from frei0r filter
- large optimizations in dctdnoiz to make it usable
- ICY metadata are now requested by default with the HTTP protocol
- support for using metadata in stream specifiers in fftools
- LZMA compression support in TIFF decoder
- support for H.261 RTP payload format (RFC 4587)
- HEVC/H.265 RTP payload format (draft v6) depacketizer
- added codecview filter to visualize information exported by some codecs
- Matroska 3D support thorugh side data
- HTML generation using texi2html is deprecated in favor of makeinfo/texi2any
- silenceremove filter


version 2.3:
- AC3 fixed-point decoding
=======
- aliases and defaults for Ogg subtypes (opus, spx)
- HEVC/H.265 RTP payload format (draft v6) packetizer and depacketizer
- avplay now exits by default at the end of playback
- XCB-based screen-grabber


version 11:
- libx265 encoder
>>>>>>> a6674d2e
- shuffleplanes filter
- subfile protocol
- Phantom Cine demuxer
- replaygain data export
- VP7 video decoder
- Alias PIX image encoder and decoder
- Improvements to the BRender PIX image decoder
- Improvements to the XBM decoder
- QTKit input device
- improvements to OpenEXR image decoder
- support decoding 16-bit RLE SGI images
- GDI screen grabbing for Windows
- alternative rendition support for HTTP Live Streaming
- AVFoundation input device
- Direct Stream Digital (DSD) decoder
- Magic Lantern Video (MLV) demuxer
- On2 AVC (Audio for Video) decoder
- support for decoding through DXVA2 in ffmpeg
- libbs2b-based stereo-to-binaural audio filter
- libx264 reference frames count limiting depending on level
- native Opus decoder
- display matrix export and rotation API
- WebVTT encoder
- showcqt multimedia filter
- zoompan filter
- signalstats filter
- hqx filter (hq2x, hq3x, hq4x)
- flanger filter
- Image format auto-detection
- LRC demuxer and muxer
- Samba protocol (via libsmbclient)
- WebM DASH Manifest muxer
- libfribidi support in drawtext


version 2.2:

- HNM version 4 demuxer and video decoder
- Live HDS muxer
- setsar/setdar filters now support variables in ratio expressions
- elbg filter
- string validation in ffprobe
- support for decoding through VDPAU in ffmpeg (the -hwaccel option)
- complete Voxware MetaSound decoder
- remove mp3_header_compress bitstream filter
- Windows resource files for shared libraries
- aeval filter
- stereoscopic 3d metadata handling
- WebP encoding via libwebp
- ATRAC3+ decoder
- VP8 in Ogg demuxing
- side & metadata support in NUT
- framepack filter
- XYZ12 rawvideo support in NUT
- Exif metadata support in WebP decoder
- OpenGL device
- Use metadata_header_padding to control padding in ID3 tags (currently used in
  MP3, AIFF, and OMA files), FLAC header, and the AVI "junk" block.
- Mirillis FIC video decoder
- Support DNx444
- libx265 encoder
- dejudder filter
- Autodetect VDA like all other hardware accelerations
- aliases and defaults for Ogg subtypes (opus, spx)


version 2.1:

- aecho filter
- perspective filter ported from libmpcodecs
- ffprobe -show_programs option
- compand filter
- RTMP seek support
- when transcoding with ffmpeg (i.e. not streamcopying), -ss is now accurate
  even when used as an input option. Previous behavior can be restored with
  the -noaccurate_seek option.
- ffmpeg -t option can now be used for inputs, to limit the duration of
  data read from an input file
- incomplete Voxware MetaSound decoder
- read EXIF metadata from JPEG
- DVB teletext decoder
- phase filter ported from libmpcodecs
- w3fdif filter
- Opus support in Matroska
- FFV1 version 1.3 is stable and no longer experimental
- FFV1: YUVA(444,422,420) 9, 10 and 16 bit support
- changed DTS stream id in lavf mpeg ps muxer from 0x8a to 0x88, to be
  more consistent with other muxers.
- adelay filter
- pullup filter ported from libmpcodecs
- ffprobe -read_intervals option
- Lossless and alpha support for WebP decoder
- Error Resilient AAC syntax (ER AAC LC) decoding
- Low Delay AAC (ER AAC LD) decoding
- mux chapters in ASF files
- SFTP protocol (via libssh)
- libx264: add ability to encode in YUVJ422P and YUVJ444P
- Fraps: use BT.709 colorspace by default for yuv, as reference fraps decoder does
- make decoding alpha optional for prores, ffv1 and vp6 by setting
  the skip_alpha flag.
- ladspa wrapper filter
- native VP9 decoder
- dpx parser
- max_error_rate parameter in ffmpeg
- PulseAudio output device
- ReplayGain scanner
- Enhanced Low Delay AAC (ER AAC ELD) decoding (no LD SBR support)
- Linux framebuffer output device
- HEVC decoder
- raw HEVC, HEVC in MOV/MP4, HEVC in Matroska, HEVC in MPEG-TS demuxing
- mergeplanes filter


version 2.0:

- curves filter
- reference-counting for AVFrame and AVPacket data
- ffmpeg now fails when input options are used for output file
  or vice versa
- support for Monkey's Audio versions from 3.93
- perms and aperms filters
- audio filtering support in ffplay
- 10% faster aac encoding on x86 and MIPS
- sine audio filter source
- WebP demuxing and decoding support
- ffmpeg options -filter_script and -filter_complex_script, which allow a
  filtergraph description to be read from a file
- OpenCL support
- audio phaser filter
- separatefields filter
- libquvi demuxer
- uniform options syntax across all filters
- telecine filter
- interlace filter
- smptehdbars source
- inverse telecine filters (fieldmatch and decimate)
- colorbalance filter
- colorchannelmixer filter
- The matroska demuxer can now output proper verbatim ASS packets. It will
  become the default at the next libavformat major bump.
- decent native animated GIF encoding
- asetrate filter
- interleave filter
- timeline editing with filters
- vidstabdetect and vidstabtransform filters for video stabilization using
  the vid.stab library
- astats filter
- trim and atrim filters
- ffmpeg -t and -ss (output-only) options are now sample-accurate when
  transcoding audio
- Matroska muxer can now put the index at the beginning of the file.
- extractplanes filter
- avectorscope filter
- ADPCM DTK decoder
- ADP demuxer
- RSD demuxer
- RedSpark demuxer
- ADPCM IMA Radical decoder
- zmq filters
- DCT denoiser filter (dctdnoiz)
- Wavelet denoiser filter ported from libmpcodecs as owdenoise (formerly "ow")
- Apple Intermediate Codec decoder
- Escape 130 video decoder
- FTP protocol support
- V4L2 output device
- 3D LUT filter (lut3d)
- SMPTE 302M audio encoder
- support for slice multithreading in libavfilter
- Hald CLUT support (generation and filtering)
- VC-1 interlaced B-frame support
- support for WavPack muxing (raw and in Matroska)
- XVideo output device
- vignette filter
- True Audio (TTA) encoder
- Go2Webinar decoder
- mcdeint filter ported from libmpcodecs
- sab filter ported from libmpcodecs
- ffprobe -show_chapters option
- WavPack encoding through libwavpack
- rotate filter
- spp filter ported from libmpcodecs
- libgme support
- psnr filter


version 1.2:

- VDPAU hardware acceleration through normal hwaccel
- SRTP support
- Error diffusion dither in Swscale
- Chained Ogg support
- Theora Midstream reconfiguration support
- EVRC decoder
- audio fade filter
- filtering audio with unknown channel layout
- allpass, bass, bandpass, bandreject, biquad, equalizer, highpass, lowpass
  and treble audio filter
- improved showspectrum filter, with multichannel support and sox-like colors
- histogram filter
- tee muxer
- il filter ported from libmpcodecs
- support ID3v2 tags in ASF files
- encrypted TTA stream decoding support
- RF64 support in WAV muxer
- noise filter ported from libmpcodecs
- Subtitles character encoding conversion
- blend filter
- stereo3d filter ported from libmpcodecs


version 1.1:

- stream disposition information printing in ffprobe
- filter for loudness analysis following EBU R128
- Opus encoder using libopus
- ffprobe -select_streams option
- Pinnacle TARGA CineWave YUV16 decoder
- TAK demuxer, decoder and parser
- DTS-HD demuxer
- remove -same_quant, it hasn't worked for years
- FFM2 support
- X-Face image encoder and decoder
- 24-bit FLAC encoding
- multi-channel ALAC encoding up to 7.1
- metadata (INFO tag) support in WAV muxer
- subtitles raw text decoder
- support for building DLLs using MSVC
- LVF demuxer
- ffescape tool
- metadata (info chunk) support in CAF muxer
- field filter ported from libmpcodecs
- AVR demuxer
- geq filter ported from libmpcodecs
- remove ffserver daemon mode
- AST muxer/demuxer
- new expansion syntax for drawtext
- BRender PIX image decoder
- ffprobe -show_entries option
- ffprobe -sections option
- ADPCM IMA Dialogic decoder
- BRSTM demuxer
- animated GIF decoder and demuxer
- PVF demuxer
- subtitles filter
- IRCAM muxer/demuxer
- Paris Audio File demuxer
- Virtual concatenation demuxer
- VobSub demuxer
- JSON captions for TED talks decoding support
- SOX Resampler support in libswresample
- aselect filter
- SGI RLE 8-bit / Silicon Graphics RLE 8-bit video decoder
- Silicon Graphics Motion Video Compressor 1 & 2 decoder
- Silicon Graphics Movie demuxer
- apad filter
- Resolution & pixel format change support with multithreading for H.264
- documentation split into per-component manuals
- pp (postproc) filter ported from MPlayer
- NIST Sphere demuxer
- MPL2, VPlayer, MPlayer, AQTitle, PJS and SubViewer v1 subtitles demuxers and decoders
- Sony Wave64 muxer
- adobe and limelight publisher authentication in RTMP
- data: URI scheme
- support building on the Plan 9 operating system
- kerndeint filter ported from MPlayer
- histeq filter ported from VirtualDub
- Megalux Frame demuxer
- 012v decoder
- Improved AVC Intra decoding support


version 1.0:

- INI and flat output in ffprobe
- Scene detection in libavfilter
- Indeo Audio decoder
- channelsplit audio filter
- setnsamples audio filter
- atempo filter
- ffprobe -show_data option
- RTMPT protocol support
- iLBC encoding/decoding via libilbc
- Microsoft Screen 1 decoder
- join audio filter
- audio channel mapping filter
- Microsoft ATC Screen decoder
- RTSP listen mode
- TechSmith Screen Codec 2 decoder
- AAC encoding via libfdk-aac
- Microsoft Expression Encoder Screen decoder
- RTMPS protocol support
- RTMPTS protocol support
- RTMPE protocol support
- RTMPTE protocol support
- showwaves and showspectrum filter
- LucasArts SMUSH SANM playback support
- LucasArts SMUSH VIMA audio decoder (ADPCM)
- LucasArts SMUSH demuxer
- SAMI, RealText and SubViewer demuxers and decoders
- Heart Of Darkness PAF playback support
- iec61883 device
- asettb filter
- new option: -progress
- 3GPP Timed Text encoder/decoder
- GeoTIFF decoder support
- ffmpeg -(no)stdin option
- Opus decoder using libopus
- caca output device using libcaca
- alphaextract and alphamerge filters
- concat filter
- flite filter
- Canopus Lossless Codec decoder
- bitmap subtitles in filters (experimental and temporary)
- MP2 encoding via TwoLAME
- bmp parser
- smptebars source
- asetpts filter
- hue filter
- ICO muxer
- SubRip encoder and decoder without embedded timing
- edge detection filter
- framestep filter
- ffmpeg -shortest option is now per-output file
  -pass and -passlogfile are now per-output stream
- volume measurement filter
- Ut Video encoder
- Microsoft Screen 2 decoder
- smartblur filter ported from MPlayer
- CPiA decoder
- decimate filter ported from MPlayer
- RTP depacketization of JPEG
- Smooth Streaming live segmenter muxer
- F4V muxer
- sendcmd and asendcmd filters
- WebVTT demuxer and decoder (simple tags supported)
- RTP packetization of JPEG
- faststart option in the MOV/MP4 muxer
- support for building with MSVC


version 0.11:

- Fixes: CVE-2012-2772, CVE-2012-2774, CVE-2012-2775, CVE-2012-2776, CVE-2012-2777,
         CVE-2012-2779, CVE-2012-2782, CVE-2012-2783, CVE-2012-2784, CVE-2012-2785,
         CVE-2012-2786, CVE-2012-2787, CVE-2012-2788, CVE-2012-2789, CVE-2012-2790,
         CVE-2012-2791, CVE-2012-2792, CVE-2012-2793, CVE-2012-2794, CVE-2012-2795,
         CVE-2012-2796, CVE-2012-2797, CVE-2012-2798, CVE-2012-2799, CVE-2012-2800,
         CVE-2012-2801, CVE-2012-2802, CVE-2012-2803, CVE-2012-2804,
- v408 Quicktime and Microsoft AYUV Uncompressed 4:4:4:4 encoder and decoder
- setfield filter
- CDXL demuxer and decoder
- Apple ProRes encoder
- ffprobe -count_packets and -count_frames options
- Sun Rasterfile Encoder
- ID3v2 attached pictures reading and writing
- WMA Lossless decoder
- bluray protocol
- blackdetect filter
- libutvideo encoder wrapper (--enable-libutvideo)
- swapuv filter
- bbox filter
- XBM encoder and decoder
- RealAudio Lossless decoder
- ZeroCodec decoder
- tile video filter
- Metal Gear Solid: The Twin Snakes demuxer
- OpenEXR image decoder
- removelogo filter
- drop support for ffmpeg without libavfilter
- drawtext video filter: fontconfig support
- ffmpeg -benchmark_all option
- super2xsai filter ported from libmpcodecs
- add libavresample audio conversion library for compatibility
- MicroDVD decoder
- Avid Meridien (AVUI) encoder and decoder
- accept + prefix to -pix_fmt option to disable automatic conversions.
- complete audio filtering in libavfilter and ffmpeg
- add fps filter
- vorbis parser
- png parser
- audio mix filter
- ffv1: support (draft) version 1.3


version 0.10:

- Fixes: CVE-2011-3929, CVE-2011-3934, CVE-2011-3935, CVE-2011-3936,
         CVE-2011-3937, CVE-2011-3940, CVE-2011-3941, CVE-2011-3944,
         CVE-2011-3945, CVE-2011-3946, CVE-2011-3947, CVE-2011-3949,
         CVE-2011-3950, CVE-2011-3951, CVE-2011-3952
- v410 Quicktime Uncompressed 4:4:4 10-bit encoder and decoder
- SBaGen (SBG) binaural beats script demuxer
- OpenMG Audio muxer
- Timecode extraction in DV and MOV
- thumbnail video filter
- XML output in ffprobe
- asplit audio filter
- tinterlace video filter
- astreamsync audio filter
- amerge audio filter
- ISMV (Smooth Streaming) muxer
- GSM audio parser
- SMJPEG muxer
- XWD encoder and decoder
- Automatic thread count based on detection number of (available) CPU cores
- y41p Brooktree Uncompressed 4:1:1 12-bit encoder and decoder
- ffprobe -show_error option
- Avid 1:1 10-bit RGB Packer codec
- v308 Quicktime Uncompressed 4:4:4 encoder and decoder
- yuv4 libquicktime packed 4:2:0 encoder and decoder
- ffprobe -show_frames option
- silencedetect audio filter
- ffprobe -show_program_version, -show_library_versions, -show_versions options
- rv34: frame-level multi-threading
- optimized iMDCT transform on x86 using SSE for for mpegaudiodec
- Improved PGS subtitle decoder
- dumpgraph option to lavfi device
- r210 and r10k encoders
- ffwavesynth decoder
- aviocat tool
- ffeval tool
- support encoding and decoding 4-channel SGI images


version 0.9:

- openal input device added
- boxblur filter added
- BWF muxer
- Flash Screen Video 2 decoder
- lavfi input device added
- added avconv, which is almost the same for now, except
for a few incompatible changes in the options, which will hopefully make them
easier to use. The changes are:
    * The options placement is now strictly enforced! While in theory the
      options for ffmpeg should be given in [input options] -i INPUT [output
      options] OUTPUT order, in practice it was possible to give output options
      before the -i and it mostly worked. Except when it didn't - the behavior was
      a bit inconsistent. In avconv, it is not possible to mix input and output
      options. All non-global options are reset after an input or output filename.
    * All per-file options are now truly per-file - they apply only to the next
      input or output file and specifying different values for different files
      will now work properly (notably -ss and -t options).
    * All per-stream options are now truly per-stream - it is possible to
      specify which stream(s) should a given option apply to. See the Stream
      specifiers section in the avconv manual for details.
    * In ffmpeg some options (like -newvideo/-newaudio/...) are irregular in the
      sense that they're specified after the output filename instead of before,
      like all other options. In avconv this irregularity is removed, all options
      apply to the next input or output file.
    * -newvideo/-newaudio/-newsubtitle options were removed. Not only were they
      irregular and highly confusing, they were also redundant. In avconv the -map
      option will create new streams in the output file and map input streams to
      them. E.g. avconv -i INPUT -map 0 OUTPUT will create an output stream for
      each stream in the first input file.
    * The -map option now has slightly different and more powerful syntax:
        + Colons (':') are used to separate file index/stream type/stream index
          instead of dots. Comma (',') is used to separate the sync stream instead
          of colon.. This is done for consistency with other options.
        + It's possible to specify stream type. E.g. -map 0:a:2 creates an
          output stream from the third input audio stream.
        + Omitting the stream index now maps all the streams of the given type,
          not just the first. E.g. -map 0:s creates output streams for all the
          subtitle streams in the first input file.
        + Since -map can now match multiple streams, negative mappings were
          introduced. Negative mappings disable some streams from an already
          defined map. E.g. '-map 0 -map -0:a:1' means 'create output streams for
          all the stream in the first input file, except for the second audio
          stream'.
    * There is a new option -c (or -codec) for choosing the decoder/encoder to
      use, which allows to precisely specify target stream(s) consistently with
      other options. E.g. -c:v lib264 sets the codec for all video streams, -c:a:0
      libvorbis sets the codec for the first audio stream and -c copy copies all
      the streams without reencoding. Old -vcodec/-acodec/-scodec options are now
      aliases to -c:v/a/s
    * It is now possible to precisely specify which stream should an AVOption
      apply to. E.g. -b:v:0 2M sets the bitrate for the first video stream, while
      -b:a 128k sets the bitrate for all audio streams. Note that the old -ab 128k
      syntax is deprecated and will stop working soon.
    * -map_chapters now takes only an input file index and applies to the next
      output file. This is consistent with how all the other options work.
    * -map_metadata now takes only an input metadata specifier and applies to
      the next output file. Output metadata specifier is now part of the option
      name, similarly to the AVOptions/map/codec feature above.
    * -metadata can now be used to set metadata on streams and chapters, e.g.
      -metadata:s:1 language=eng sets the language of the first stream to 'eng'.
      This made -vlang/-alang/-slang options redundant, so they were removed.
    * -qscale option now uses stream specifiers and applies to all streams, not
      just video. I.e. plain -qscale number would now apply to all streams. To get
      the old behavior, use -qscale:v. Also there is now a shortcut -q for -qscale
      and -aq is now an alias for -q:a.
    * -vbsf/-absf/-sbsf options were removed and replaced by a -bsf option which
      uses stream specifiers. Use -bsf:v/a/s instead of the old options.
    * -itsscale option now uses stream specifiers, so its argument is only the
      scale parameter.
    * -intra option was removed, use -g 0 for the same effect.
    * -psnr option was removed, use -flags +psnr for the same effect.
    * -vf option is now an alias to the new -filter option, which uses stream specifiers.
    * -vframes/-aframes/-dframes options are now aliases to the new -frames option.
    * -vtag/-atag/-stag options are now aliases to the new -tag option.
- XMV demuxer
- LOAS demuxer
- ashowinfo filter added
- Windows Media Image decoder
- amovie source added
- LATM muxer/demuxer
- Speex encoder via libspeex
- JSON output in ffprobe
- WTV muxer
- Optional C++ Support (needed for libstagefright)
- H.264 Decoding on Android via Stagefright
- Prores decoder
- BIN/XBIN/ADF/IDF text file decoder
- aconvert audio filter added
- audio support to lavfi input device added
- libcdio-paranoia input device for audio CD grabbing
- Apple ProRes decoder
- CELT in Ogg demuxing
- G.723.1 demuxer and decoder
- libmodplug support (--enable-libmodplug)
- VC-1 interlaced decoding
- libutvideo wrapper (--enable-libutvideo)
- aevalsrc audio source added
- Ut Video decoder
- Speex encoding via libspeex
- 4:2:2 H.264 decoding support
- 4:2:2 and 4:4:4 H.264 encoding with libx264
- Pulseaudio input device
- Prores encoder
- Video Decoder Acceleration (VDA) HWAccel module.
- replacement Indeo 3 decoder
- new ffmpeg option: -map_channel
- volume audio filter added
- earwax audio filter added
- libv4l2 support (--enable-libv4l2)
- TLS/SSL and HTTPS protocol support
- AVOptions API rewritten and documented
- most of CODEC_FLAG2_*, some CODEC_FLAG_* and many codec-specific fields in
  AVCodecContext deprecated. Codec private options should be used instead.
- Properly working defaults in libx264 wrapper, support for native presets.
- Encrypted OMA files support
- Discworld II BMV decoding support
- VBLE Decoder
- OS X Video Decoder Acceleration (VDA) support
- compact and csv output in ffprobe
- pan audio filter
- IFF Amiga Continuous Bitmap (ACBM) decoder
- ass filter
- CRI ADX audio format muxer and demuxer
- Playstation Portable PMP format demuxer
- Microsoft Windows ICO demuxer
- life source
- PCM format support in OMA demuxer
- CLJR encoder
- new option: -report
- Dxtory capture format decoder
- cellauto source
- Simple segmenting muxer
- Indeo 4 decoder
- SMJPEG demuxer


version 0.8:

- many many things we forgot because we rather write code than changelogs
- WebM support in Matroska de/muxer
- low overhead Ogg muxing
- MMS-TCP support
- VP8 de/encoding via libvpx
- Demuxer for On2's IVF format
- Pictor/PC Paint decoder
- HE-AAC v2 decoder
- HE-AAC v2 encoding with libaacplus
- libfaad2 wrapper removed
- DTS-ES extension (XCh) decoding support
- native VP8 decoder
- RTSP tunneling over HTTP
- RTP depacketization of SVQ3
- -strict inofficial replaced by -strict unofficial
- ffplay -exitonkeydown and -exitonmousedown options added
- native GSM / GSM MS decoder
- RTP depacketization of QDM2
- ANSI/ASCII art playback system
- Lego Mindstorms RSO de/muxer
- libavcore added (and subsequently removed)
- SubRip subtitle file muxer and demuxer
- Chinese AVS encoding via libxavs
- ffprobe -show_packets option added
- RTP packetization of Theora and Vorbis
- RTP depacketization of MP4A-LATM
- RTP packetization and depacketization of VP8
- hflip filter
- Apple HTTP Live Streaming demuxer
- a64 codec
- MMS-HTTP support
- G.722 ADPCM audio encoder/decoder
- R10k video decoder
- ocv_smooth filter
- frei0r wrapper filter
- change crop filter syntax to width:height:x:y
- make the crop filter accept parametric expressions
- make ffprobe accept AVFormatContext options
- yadif filter
- blackframe filter
- Demuxer for Leitch/Harris' VR native stream format (LXF)
- RTP depacketization of the X-QT QuickTime format
- SAP (Session Announcement Protocol, RFC 2974) muxer and demuxer
- cropdetect filter
- ffmpeg -crop* options removed
- transpose filter added
- ffmpeg -force_key_frames option added
- demuxer for receiving raw rtp:// URLs without an SDP description
- single stream LATM/LOAS decoder
- setpts filter added
- Win64 support for optimized x86 assembly functions
- MJPEG/AVI1 to JPEG/JFIF bitstream filter
- ASS subtitle encoder and decoder
- IEC 61937 encapsulation for E-AC-3, TrueHD, DTS-HD (for HDMI passthrough)
- overlay filter added
- rename aspect filter to setdar, and pixelaspect to setsar
- IEC 61937 demuxer
- Mobotix .mxg demuxer
- frei0r source added
- hqdn3d filter added
- RTP depacketization of QCELP
- FLAC parser added
- gradfun filter added
- AMR-WB decoder
- replace the ocv_smooth filter with a more generic ocv filter
- Windows Televison (WTV) demuxer
- FFmpeg metadata format muxer and demuxer
- SubRip (srt) subtitle encoder and decoder
- floating-point AC-3 encoder added
- Lagarith decoder
- ffmpeg -copytb option added
- IVF muxer added
- Wing Commander IV movies decoder added
- movie source added
- Bink version 'b' audio and video decoder
- Bitmap Brothers JV playback system
- Apple HTTP Live Streaming protocol handler
- sndio support for playback and record
- Linux framebuffer input device added
- Chronomaster DFA decoder
- DPX image encoder
- MicroDVD subtitle file muxer and demuxer
- Playstation Portable PMP format demuxer
- fieldorder video filter added
- AAC encoding via libvo-aacenc
- AMR-WB encoding via libvo-amrwbenc
- xWMA demuxer
- Mobotix MxPEG decoder
- VP8 frame-multithreading
- NEON optimizations for VP8
- Lots of deprecated API cruft removed
- fft and imdct optimizations for AVX (Sandy Bridge) processors
- showinfo filter added
- SMPTE 302M AES3 audio decoder
- Apple Core Audio Format muxer
- 9bit and 10bit per sample support in the H.264 decoder
- 9bit and 10bit FFV1 encoding / decoding
- split filter added
- select filter added
- sdl output device added
- libmpcodecs video filter support (3 times as many filters than before)
- mpeg2 aspect ratio dection fixed
- libxvid aspect pickiness fixed
- Frame multithreaded decoding
- E-AC-3 audio encoder
- ac3enc: add channel coupling support
- floating-point sample format support to the ac3, eac3, dca, aac, and vorbis decoders.
- H264/MPEG frame-level multi-threading
- All av_metadata_* functions renamed to av_dict_* and moved to libavutil
- 4:4:4 H.264 decoding support
- 10-bit H.264 optimizations for x86
- lut, lutrgb, and lutyuv filters added
- buffersink libavfilter sink added
- Bump libswscale for recently reported ABI break
- New J2K encoder (via OpenJPEG)


version 0.7:

- all the changes for 0.8, but keeping API/ABI compatibility with the 0.6 release


version 0.6:

- PB-frame decoding for H.263
- deprecated vhook subsystem removed
- deprecated old scaler removed
- VQF demuxer
- Alpha channel scaler
- PCX encoder
- RTP packetization of H.263
- RTP packetization of AMR
- RTP depacketization of Vorbis
- CorePNG decoding support
- Cook multichannel decoding support
- introduced avlanguage helpers in libavformat
- 8088flex TMV demuxer and decoder
- per-stream language-tags extraction in asfdec
- V210 decoder and encoder
- remaining GPL parts in AC-3 decoder converted to LGPL
- QCP demuxer
- SoX native format muxer and demuxer
- AMR-NB decoding/encoding, AMR-WB decoding via OpenCORE libraries
- DPX image decoder
- Electronic Arts Madcow decoder
- DivX (XSUB) subtitle encoder
- nonfree libamr support for AMR-NB/WB decoding/encoding removed
- experimental AAC encoder
- RTP depacketization of ASF and RTSP from WMS servers
- RTMP support in libavformat
- noX handling for OPT_BOOL X options
- Wave64 demuxer
- IEC-61937 compatible Muxer
- TwinVQ decoder
- Bluray (PGS) subtitle decoder
- LPCM support in MPEG-TS (HDMV RID as found on Blu-ray disks)
- WMA Pro decoder
- Core Audio Format demuxer
- ATRAC1 decoder
- MD STUDIO audio demuxer
- RF64 support in WAV demuxer
- MPEG-4 Audio Lossless Coding (ALS) decoder
- -formats option split into -formats, -codecs, -bsfs, and -protocols
- IV8 demuxer
- CDG demuxer and decoder
- R210 decoder
- Auravision Aura 1 and 2 decoders
- Deluxe Paint Animation playback system
- SIPR decoder
- Adobe Filmstrip muxer and demuxer
- RTP depacketization of H.263
- Bink demuxer and audio/video decoders
- enable symbol versioning by default for linkers that support it
- IFF PBM/ILBM bitmap decoder
- concat protocol
- Indeo 5 decoder
- RTP depacketization of AMR
- WMA Voice decoder
- ffprobe tool
- AMR-NB decoder
- RTSP muxer
- HE-AAC v1 decoder
- Kega Game Video (KGV1) decoder
- VorbisComment writing for FLAC, Ogg FLAC and Ogg Speex files
- RTP depacketization of Theora
- HTTP Digest authentication
- RTMP/RTMPT/RTMPS/RTMPE/RTMPTE protocol support via librtmp
- Psygnosis YOP demuxer and video decoder
- spectral extension support in the E-AC-3 decoder
- unsharp video filter
- RTP hinting in the mov/3gp/mp4 muxer
- Dirac in Ogg demuxing
- seek to keyframes in Ogg
- 4:2:2 and 4:4:4 Theora decoding
- 35% faster VP3/Theora decoding
- faster AAC decoding
- faster H.264 decoding
- RealAudio 1.0 (14.4K) encoder


version 0.5:

- DV50 AKA DVCPRO50 encoder, decoder, muxer and demuxer
- TechSmith Camtasia (TSCC) video decoder
- IBM Ultimotion (ULTI) video decoder
- Sierra Online audio file demuxer and decoder
- Apple QuickDraw (qdrw) video decoder
- Creative ADPCM audio decoder (16 bits as well as 8 bits schemes)
- Electronic Arts Multimedia (WVE/UV2/etc.) file demuxer
- Miro VideoXL (VIXL) video decoder
- H.261 video encoder
- QPEG video decoder
- Nullsoft Video (NSV) file demuxer
- Shorten audio decoder
- LOCO video decoder
- Apple Lossless Audio Codec (ALAC) decoder
- Winnov WNV1 video decoder
- Autodesk Animator Studio Codec (AASC) decoder
- Indeo 2 video decoder
- Fraps FPS1 video decoder
- Snow video encoder/decoder
- Sonic audio encoder/decoder
- Vorbis audio decoder
- Macromedia ADPCM decoder
- Duck TrueMotion 2 video decoder
- support for decoding FLX and DTA extensions in FLIC files
- H.264 custom quantization matrices support
- ffserver fixed, it should now be usable again
- QDM2 audio decoder
- Real Cooker audio decoder
- TrueSpeech audio decoder
- WMA2 audio decoder fixed, now all files should play correctly
- RealAudio 14.4 and 28.8 decoders fixed
- JPEG-LS decoder
- build system improvements
- tabs and trailing whitespace removed from the codebase
- CamStudio video decoder
- AIFF/AIFF-C audio format, encoding and decoding
- ADTS AAC file reading and writing
- Creative VOC file reading and writing
- American Laser Games multimedia (*.mm) playback system
- Zip Motion Blocks Video decoder
- improved Theora/VP3 decoder
- True Audio (TTA) decoder
- AVS demuxer and video decoder
- JPEG-LS encoder
- Smacker demuxer and decoder
- NuppelVideo/MythTV demuxer and RTjpeg decoder
- KMVC decoder
- MPEG-2 intra VLC support
- MPEG-2 4:2:2 encoder
- Flash Screen Video decoder
- GXF demuxer
- Chinese AVS decoder
- GXF muxer
- MXF demuxer
- VC-1/WMV3/WMV9 video decoder
- MacIntel support
- AviSynth support
- VMware video decoder
- VP5 video decoder
- VP6 video decoder
- WavPack lossless audio decoder
- Targa (.TGA) picture decoder
- Vorbis audio encoder
- Delphine Software .cin demuxer/audio and video decoder
- Tiertex .seq demuxer/video decoder
- MTV demuxer
- TIFF picture encoder and decoder
- GIF picture decoder
- Intel Music Coder decoder
- Zip Motion Blocks Video encoder
- Musepack decoder
- Flash Screen Video encoder
- Theora encoding via libtheora
- BMP encoder
- WMA encoder
- GSM-MS encoder and decoder
- DCA decoder
- DXA demuxer and decoder
- DNxHD decoder
- Gamecube movie (.THP) playback system
- Blackfin optimizations
- Interplay C93 demuxer and video decoder
- Bethsoft VID demuxer and video decoder
- CRYO APC demuxer
- ATRAC3 decoder
- V.Flash PTX decoder
- RoQ muxer, RoQ audio encoder
- Renderware TXD demuxer and decoder
- extern C declarations for C++ removed from headers
- sws_flags command line option
- codebook generator
- RoQ video encoder
- QTRLE encoder
- OS/2 support removed and restored again
- AC-3 decoder
- NUT muxer
- additional SPARC (VIS) optimizations
- Matroska muxer
- slice-based parallel H.264 decoding
- Monkey's Audio demuxer and decoder
- AMV audio and video decoder
- DNxHD encoder
- H.264 PAFF decoding
- Nellymoser ASAO decoder
- Beam Software SIFF demuxer and decoder
- libvorbis Vorbis decoding removed in favor of native decoder
- IntraX8 (J-Frame) subdecoder for WMV2 and VC-1
- Ogg (Theora, Vorbis and FLAC) muxer
- The "device" muxers and demuxers are now in a new libavdevice library
- PC Paintbrush PCX decoder
- Sun Rasterfile decoder
- TechnoTrend PVA demuxer
- Linux Media Labs MPEG-4 (LMLM4) demuxer
- AVM2 (Flash 9) SWF muxer
- QT variant of IMA ADPCM encoder
- VFW grabber
- iPod/iPhone compatible mp4 muxer
- Mimic decoder
- MSN TCP Webcam stream demuxer
- RL2 demuxer / decoder
- IFF demuxer
- 8SVX audio decoder
- non-recursive Makefiles
- BFI demuxer
- MAXIS EA XA (.xa) demuxer / decoder
- BFI video decoder
- OMA demuxer
- MLP/TrueHD decoder
- Electronic Arts CMV decoder
- Motion Pixels Video decoder
- Motion Pixels MVI demuxer
- removed animated GIF decoder/demuxer
- D-Cinema audio muxer
- Electronic Arts TGV decoder
- Apple Lossless Audio Codec (ALAC) encoder
- AAC decoder
- floating point PCM encoder/decoder
- MXF muxer
- DV100 AKA DVCPRO HD decoder and demuxer
- E-AC-3 support added to AC-3 decoder
- Nellymoser ASAO encoder
- ASS and SSA demuxer and muxer
- liba52 wrapper removed
- SVQ3 watermark decoding support
- Speex decoding via libspeex
- Electronic Arts TGQ decoder
- RV40 decoder
- QCELP / PureVoice decoder
- RV30 decoder
- hybrid WavPack support
- R3D REDCODE demuxer
- ALSA support for playback and record
- Electronic Arts TQI decoder
- OpenJPEG based JPEG 2000 decoder
- NC (NC4600) camera file demuxer
- Gopher client support
- MXF D-10 muxer
- generic metadata API
- flash ScreenVideo2 encoder


version 0.4.9-pre1:

- DV encoder, DV muxer
- Microsoft RLE video decoder
- Microsoft Video-1 decoder
- Apple Animation (RLE) decoder
- Apple Graphics (SMC) decoder
- Apple Video (RPZA) decoder
- Cinepak decoder
- Sega FILM (CPK) file demuxer
- Westwood multimedia support (VQA & AUD files)
- Id Quake II CIN playback support
- 8BPS video decoder
- FLIC playback support
- RealVideo 2.0 (RV20) decoder
- Duck TrueMotion v1 (DUCK) video decoder
- Sierra VMD demuxer and video decoder
- MSZH and ZLIB decoder support
- SVQ1 video encoder
- AMR-WB support
- PPC optimizations
- rate distortion optimal cbp support
- rate distorted optimal ac prediction for MPEG-4
- rate distorted optimal lambda->qp support
- AAC encoding with libfaac
- Sunplus JPEG codec (SP5X) support
- use Lagrange multipler instead of QP for ratecontrol
- Theora/VP3 decoding support
- XA and ADX ADPCM codecs
- export MPEG-2 active display area / pan scan
- Add support for configuring with IBM XLC
- floating point AAN DCT
- initial support for zygo video (not complete)
- RGB ffv1 support
- new audio/video parser API
- av_log() system
- av_read_frame() and av_seek_frame() support
- missing last frame fixes
- seek by mouse in ffplay
- noise reduction of DCT coefficients
- H.263 OBMC & 4MV support
- H.263 alternative inter vlc support
- H.263 loop filter
- H.263 slice structured mode
- interlaced DCT support for MPEG-2 encoding
- stuffing to stay above min_bitrate
- MB type & QP visualization
- frame stepping for ffplay
- interlaced motion estimation
- alternate scantable support
- SVCD scan offset support
- closed GOP support
- SSE2 FDCT
- quantizer noise shaping
- G.726 ADPCM audio codec
- MS ADPCM encoding
- multithreaded/SMP motion estimation
- multithreaded/SMP encoding for MPEG-1/MPEG-2/MPEG-4/H.263
- multithreaded/SMP decoding for MPEG-2
- FLAC decoder
- Metrowerks CodeWarrior suppport
- H.263+ custom pcf support
- nicer output for 'ffmpeg -formats'
- Matroska demuxer
- SGI image format, encoding and decoding
- H.264 loop filter support
- H.264 CABAC support
- nicer looking arrows for the motion vector visualization
- improved VCD support
- audio timestamp drift compensation
- MPEG-2 YUV 422/444 support
- polyphase kaiser windowed sinc and blackman nuttall windowed sinc audio resample
- better image scaling
- H.261 support
- correctly interleave packets during encoding
- VIS optimized motion compensation
- intra_dc_precision>0 encoding support
- support reuse of motion vectors/MB types/field select values of the source video
- more accurate deblock filter
- padding support
- many optimizations and bugfixes
- FunCom ISS audio file demuxer and according ADPCM decoding


version 0.4.8:

- MPEG-2 video encoding (Michael)
- Id RoQ playback subsystem (Mike Melanson and Tim Ferguson)
- Wing Commander III Movie (.mve) file playback subsystem (Mike Melanson
  and Mario Brito)
- Xan DPCM audio decoder (Mario Brito)
- Interplay MVE playback subsystem (Mike Melanson)
- Duck DK3 and DK4 ADPCM audio decoders (Mike Melanson)


version 0.4.7:

- RealAudio 1.0 (14_4) and 2.0 (28_8) native decoders. Author unknown, code from mplayerhq
  (originally from public domain player for Amiga at http://www.honeypot.net/audio)
- current version now also compiles with older GCC (Fabrice)
- 4X multimedia playback system including 4xm file demuxer (Mike
  Melanson), and 4X video and audio codecs (Michael)
- Creative YUV (CYUV) decoder (Mike Melanson)
- FFV1 codec (our very simple lossless intra only codec, compresses much better
  than HuffYUV) (Michael)
- ASV1 (Asus), H.264, Intel indeo3 codecs have been added (various)
- tiny PNG encoder and decoder, tiny GIF decoder, PAM decoder (PPM with
  alpha support), JPEG YUV colorspace support. (Fabrice Bellard)
- ffplay has been replaced with a newer version which uses SDL (optionally)
  for multiplatform support (Fabrice)
- Sorenson Version 3 codec (SVQ3) support has been added (decoding only) - donated
  by anonymous
- AMR format has been added (Johannes Carlsson)
- 3GP support has been added (Johannes Carlsson)
- VP3 codec has been added (Mike Melanson)
- more MPEG-1/2 fixes
- better multiplatform support, MS Visual Studio fixes (various)
- AltiVec optimizations (Magnus Damn and others)
- SH4 processor support has been added (BERO)
- new public interfaces (avcodec_get_pix_fmt) (Roman Shaposhnick)
- VOB streaming support (Brian Foley)
- better MP3 autodetection (Andriy Rysin)
- qpel encoding (Michael)
- 4mv+b frames encoding finally fixed (Michael)
- chroma ME (Michael)
- 5 comparison functions for ME (Michael)
- B-frame encoding speedup (Michael)
- WMV2 codec (unfinished - Michael)
- user specified diamond size for EPZS (Michael)
- Playstation STR playback subsystem, still experimental (Mike and Michael)
- ASV2 codec (Michael)
- CLJR decoder (Alex)

.. And lots more new enhancements and fixes.


version 0.4.6:

- completely new integer only MPEG audio layer 1/2/3 decoder rewritten
  from scratch
- Recoded DCT and motion vector search with gcc (no longer depends on nasm)
- fix quantization bug in AC3 encoder
- added PCM codecs and format. Corrected WAV/AVI/ASF PCM issues
- added prototype ffplay program
- added GOB header parsing on H.263/H.263+ decoder (Juanjo)
- bug fix on MCBPC tables of H.263 (Juanjo)
- bug fix on DC coefficients of H.263 (Juanjo)
- added Advanced Prediction Mode on H.263/H.263+ decoder (Juanjo)
- now we can decode H.263 streams found in QuickTime files (Juanjo)
- now we can decode H.263 streams found in VIVO v1 files(Juanjo)
- preliminary RTP "friendly" mode for H.263/H.263+ coding. (Juanjo)
- added GOB header for H.263/H.263+ coding on RTP mode (Juanjo)
- now H.263 picture size is returned on the first decoded frame (Juanjo)
- added first regression tests
- added MPEG-2 TS demuxer
- new demux API for libav
- more accurate and faster IDCT (Michael)
- faster and entropy-controlled motion search (Michael)
- two pass video encoding (Michael)
- new video rate control (Michael)
- added MSMPEG4V1, MSMPEGV2 and WMV1 support (Michael)
- great performance improvement of video encoders and decoders (Michael)
- new and faster bit readers and vlc parsers (Michael)
- high quality encoding mode: tries all macroblock/VLC types (Michael)
- added DV video decoder
- preliminary RTP/RTSP support in ffserver and libavformat
- H.263+ AIC decoding/encoding support (Juanjo)
- VCD MPEG-PS mode (Juanjo)
- PSNR stuff (Juanjo)
- simple stats output (Juanjo)
- 16-bit and 15-bit RGB/BGR/GBR support (Bisqwit)


version 0.4.5:

- some header fixes (Zdenek Kabelac <kabi at informatics.muni.cz>)
- many MMX optimizations (Nick Kurshev <nickols_k at mail.ru>)
- added configure system (actually a small shell script)
- added MPEG audio layer 1/2/3 decoding using LGPL'ed mpglib by
  Michael Hipp (temporary solution - waiting for integer only
  decoder)
- fixed VIDIOCSYNC interrupt
- added Intel H.263 decoding support ('I263' AVI fourCC)
- added Real Video 1.0 decoding (needs further testing)
- simplified image formats again. Added PGM format (=grey
  pgm). Renamed old PGM to PGMYUV.
- fixed msmpeg4 slice issues (tell me if you still find problems)
- fixed OpenDivX bugs with newer versions (added VOL header decoding)
- added support for MPlayer interface
- added macroblock skip optimization
- added MJPEG decoder
- added mmx/mmxext IDCT from libmpeg2
- added pgmyuvpipe, ppm, and ppm_pipe formats (original patch by Celer
  <celer at shell.scrypt.net>)
- added pixel format conversion layer (e.g. for MJPEG or PPM)
- added deinterlacing option
- MPEG-1/2 fixes
- MPEG-4 vol header fixes (Jonathan Marsden <snmjbm at pacbell.net>)
- ARM optimizations (Lionel Ulmer <lionel.ulmer at free.fr>).
- Windows porting of file converter
- added MJPEG raw format (input/output)
- added JPEG image format support (input/output)


version 0.4.4:

- fixed some std header definitions (Bjorn Lindgren
  <bjorn.e.lindgren at telia.com>).
- added MPEG demuxer (MPEG-1 and 2 compatible).
- added ASF demuxer
- added prototype RM demuxer
- added AC3 decoding (done with libac3 by Aaron Holtzman)
- added decoding codec parameter guessing (.e.g. for MPEG, because the
  header does not include them)
- fixed header generation in MPEG-1, AVI and ASF muxer: wmplayer can now
  play them (only tested video)
- fixed H.263 white bug
- fixed phase rounding in img resample filter
- add MMX code for polyphase img resample filter
- added CPU autodetection
- added generic title/author/copyright/comment string handling (ASF and RM
  use them)
- added SWF demux to extract MP3 track (not usable yet because no MP3
  decoder)
- added fractional frame rate support
- codecs are no longer searched by read_header() (should fix ffserver
  segfault)


version 0.4.3:

- BGR24 patch (initial patch by Jeroen Vreeken <pe1rxq at amsat.org>)
- fixed raw yuv output
- added motion rounding support in MPEG-4
- fixed motion bug rounding in MSMPEG4
- added B-frame handling in video core
- added full MPEG-1 decoding support
- added partial (frame only) MPEG-2 support
- changed the FOURCC code for H.263 to "U263" to be able to see the
  +AVI/H.263 file with the UB Video H.263+ decoder. MPlayer works with
  this +codec ;) (JuanJo).
- Halfpel motion estimation after MB type selection (JuanJo)
- added pgm and .Y.U.V output format
- suppressed 'img:' protocol. Simply use: /tmp/test%d.[pgm|Y] as input or
  output.
- added pgmpipe I/O format (original patch from Martin Aumueller
  <lists at reserv.at>, but changed completely since we use a format
  instead of a protocol)


version 0.4.2:

- added H.263/MPEG-4/MSMPEG4 decoding support. MPEG-4 decoding support
  (for OpenDivX) is almost complete: 8x8 MVs and rounding are
  missing. MSMPEG4 support is complete.
- added prototype MPEG-1 decoder. Only I- and P-frames handled yet (it
  can decode ffmpeg MPEGs :-)).
- added libavcodec API documentation (see apiexample.c).
- fixed image polyphase bug (the bottom of some images could be
  greenish)
- added support for non clipped motion vectors (decoding only)
  and image sizes non-multiple of 16
- added support for AC prediction (decoding only)
- added file overwrite confirmation (can be disabled with -y)
- added custom size picture to H.263 using H.263+ (Juanjo)


version 0.4.1:

- added MSMPEG4 (aka DivX) compatible encoder. Changed default codec
  of AVI and ASF to DIV3.
- added -me option to set motion estimation method
  (default=log). suppressed redundant -hq option.
- added options -acodec and -vcodec to force a given codec (useful for
  AVI for example)
- fixed -an option
- improved dct_quantize speed
- factorized some motion estimation code


version 0.4.0:

- removing grab code from ffserver and moved it to ffmpeg. Added
  multistream support to ffmpeg.
- added timeshifting support for live feeds (option ?date=xxx in the
  URL)
- added high quality image resize code with polyphase filter (need
  mmx/see optimization). Enable multiple image size support in ffserver.
- added multi live feed support in ffserver
- suppressed master feature from ffserver (it should be done with an
  external program which opens the .ffm url and writes it to another
  ffserver)
- added preliminary support for video stream parsing (WAV and AVI half
  done). Added proper support for audio/video file conversion in
  ffmpeg.
- added preliminary support for video file sending from ffserver
- redesigning I/O subsystem: now using URL based input and output
  (see avio.h)
- added WAV format support
- added "tty user interface" to ffmpeg to stop grabbing gracefully
- added MMX/SSE optimizations to SAD (Sums of Absolutes Differences)
  (Juan J. Sierralta P. a.k.a. "Juanjo" <juanjo at atmlab.utfsm.cl>)
- added MMX DCT from mpeg2_movie 1.5 (Juanjo)
- added new motion estimation algorithms, log and phods (Juanjo)
- changed directories: libav for format handling, libavcodec for
  codecs


version 0.3.4:

- added stereo in MPEG audio encoder


version 0.3.3:

- added 'high quality' mode which use motion vectors. It can be used in
  real time at low resolution.
- fixed rounding problems which caused quality problems at high
  bitrates and large GOP size


version 0.3.2: small fixes

- ASF fixes
- put_seek bug fix


version 0.3.1: added avi/divx support

- added AVI support
- added MPEG-4 codec compatible with OpenDivX. It is based on the H.263 codec
- added sound for flash format (not tested)


version 0.3: initial public release<|MERGE_RESOLUTION|>--- conflicted
+++ resolved
@@ -2,13 +2,13 @@
 releases are sorted from youngest to oldest.
 
 version <next>:
-<<<<<<< HEAD
 - HEVC/H.265 RTP payload format (draft v6) packetizer
 - SUP/PGS subtitle demuxer
 - ffprobe -show_pixel_formats option
 - CAST128 symmetric block cipher, ECB mode
 - STL subtitle demuxer and decoder
 - libutvideo YUV 4:2:2 10bit support
+- XCB-based screen-grabber
 
 version 2.4:
 - Icecast protocol
@@ -27,16 +27,6 @@
 
 version 2.3:
 - AC3 fixed-point decoding
-=======
-- aliases and defaults for Ogg subtypes (opus, spx)
-- HEVC/H.265 RTP payload format (draft v6) packetizer and depacketizer
-- avplay now exits by default at the end of playback
-- XCB-based screen-grabber
-
-
-version 11:
-- libx265 encoder
->>>>>>> a6674d2e
 - shuffleplanes filter
 - subfile protocol
 - Phantom Cine demuxer

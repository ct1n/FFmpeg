/*
 * Copyright (c) 2000,2001 Fabrice Bellard
 * Copyright (c) 2006 Luca Abeni
 *
 * This file is part of FFmpeg.
 *
 * FFmpeg is free software; you can redistribute it and/or
 * modify it under the terms of the GNU Lesser General Public
 * License as published by the Free Software Foundation; either
 * version 2.1 of the License, or (at your option) any later version.
 *
 * FFmpeg is distributed in the hope that it will be useful,
 * but WITHOUT ANY WARRANTY; without even the implied warranty of
 * MERCHANTABILITY or FITNESS FOR A PARTICULAR PURPOSE.  See the GNU
 * Lesser General Public License for more details.
 *
 * You should have received a copy of the GNU Lesser General Public
 * License along with FFmpeg; if not, write to the Free Software
 * Foundation, Inc., 51 Franklin Street, Fifth Floor, Boston, MA 02110-1301 USA
 */

/**
 * @file
 * Video4Linux2 grab interface
 *
 * Part of this file is based on the V4L2 video capture example
 * (http://linuxtv.org/downloads/v4l-dvb-apis/capture-example.html)
 *
 * Thanks to Michael Niedermayer for providing the mapping between
 * V4L2_PIX_FMT_* and AV_PIX_FMT_*
 */

#include "v4l2-common.h"

#if CONFIG_LIBV4L2
#include <libv4l2.h>
#endif

static const int desired_video_buffers = 256;

#define V4L_ALLFORMATS  3
#define V4L_RAWFORMATS  1
#define V4L_COMPFORMATS 2

/**
 * Return timestamps to the user exactly as returned by the kernel
 */
#define V4L_TS_DEFAULT  0
/**
 * Autodetect the kind of timestamps returned by the kernel and convert to
 * absolute (wall clock) timestamps.
 */
#define V4L_TS_ABS      1
/**
 * Assume kernel timestamps are from the monotonic clock and convert to
 * absolute timestamps.
 */
#define V4L_TS_MONO2ABS 2

/**
 * Once the kind of timestamps returned by the kernel have been detected,
 * the value of the timefilter (NULL or not) determines whether a conversion
 * takes place.
 */
#define V4L_TS_CONVERT_READY V4L_TS_DEFAULT

struct video_data {
    AVClass *class;
    int fd;
    int frame_format; /* V4L2_PIX_FMT_* */
    int width, height;
    int frame_size;
    int interlaced;
    int top_field_first;
    int ts_mode;
    TimeFilter *timefilter;
    int64_t last_time_m;

    int buffers;
    volatile int buffers_queued;
    void **buf_start;
    unsigned int *buf_len;
    char *standard;
    v4l2_std_id std_id;
    int channel;
    char *pixel_format; /**< Set by a private option. */
    int list_format;    /**< Set by a private option. */
    int list_standard;  /**< Set by a private option. */
    char *framerate;    /**< Set by a private option. */

    int use_libv4l2;
    int (*open_f)(const char *file, int oflag, ...);
    int (*close_f)(int fd);
    int (*dup_f)(int fd);
    int (*ioctl_f)(int fd, unsigned long int request, ...);
    ssize_t (*read_f)(int fd, void *buffer, size_t n);
    void *(*mmap_f)(void *start, size_t length, int prot, int flags, int fd, int64_t offset);
    int (*munmap_f)(void *_start, size_t length);
};

struct buff_data {
    struct video_data *s;
    int index;
};

static int device_open(AVFormatContext *ctx)
{
    struct video_data *s = ctx->priv_data;
    struct v4l2_capability cap;
    int fd;
    int ret;
    int flags = O_RDWR;

#define SET_WRAPPERS(prefix) do {       \
    s->open_f   = prefix ## open;       \
    s->close_f  = prefix ## close;      \
    s->dup_f    = prefix ## dup;        \
    s->ioctl_f  = prefix ## ioctl;      \
    s->read_f   = prefix ## read;       \
    s->mmap_f   = prefix ## mmap;       \
    s->munmap_f = prefix ## munmap;     \
} while (0)

    if (s->use_libv4l2) {
#if CONFIG_LIBV4L2
        SET_WRAPPERS(v4l2_);
#else
        av_log(ctx, AV_LOG_ERROR, "libavdevice is not build with libv4l2 support.\n");
        return AVERROR(EINVAL);
#endif
    } else {
        SET_WRAPPERS();
    }

#define v4l2_open   s->open_f
#define v4l2_close  s->close_f
#define v4l2_dup    s->dup_f
#define v4l2_ioctl  s->ioctl_f
#define v4l2_read   s->read_f
#define v4l2_mmap   s->mmap_f
#define v4l2_munmap s->munmap_f

    if (ctx->flags & AVFMT_FLAG_NONBLOCK) {
        flags |= O_NONBLOCK;
    }

    fd = v4l2_open(ctx->filename, flags, 0);
    if (fd < 0) {
        ret = AVERROR(errno);
        av_log(ctx, AV_LOG_ERROR, "Cannot open video device %s: %s\n",
               ctx->filename, av_err2str(ret));
        return ret;
    }

    if (v4l2_ioctl(fd, VIDIOC_QUERYCAP, &cap) < 0) {
        ret = AVERROR(errno);
        av_log(ctx, AV_LOG_ERROR, "ioctl(VIDIOC_QUERYCAP): %s\n",
               av_err2str(ret));
        goto fail;
    }

    av_log(ctx, AV_LOG_VERBOSE, "fd:%d capabilities:%x\n",
           fd, cap.capabilities);

    if (!(cap.capabilities & V4L2_CAP_VIDEO_CAPTURE)) {
        av_log(ctx, AV_LOG_ERROR, "Not a video capture device.\n");
        ret = AVERROR(ENODEV);
        goto fail;
    }

    if (!(cap.capabilities & V4L2_CAP_STREAMING)) {
        av_log(ctx, AV_LOG_ERROR,
               "The device does not support the streaming I/O method.\n");
        ret = AVERROR(ENOSYS);
        goto fail;
    }

    return fd;

fail:
    v4l2_close(fd);
    return ret;
}

static int device_init(AVFormatContext *ctx, int *width, int *height,
                       uint32_t pix_fmt)
{
    struct video_data *s = ctx->priv_data;
    int fd = s->fd;
    struct v4l2_format fmt = { .type = V4L2_BUF_TYPE_VIDEO_CAPTURE };
    struct v4l2_pix_format *pix = &fmt.fmt.pix;

    int res = 0;

    pix->width = *width;
    pix->height = *height;
    pix->pixelformat = pix_fmt;
    pix->field = V4L2_FIELD_ANY;

    if (v4l2_ioctl(fd, VIDIOC_S_FMT, &fmt) < 0)
        res = AVERROR(errno);

    if ((*width != fmt.fmt.pix.width) || (*height != fmt.fmt.pix.height)) {
        av_log(ctx, AV_LOG_INFO,
               "The V4L2 driver changed the video from %dx%d to %dx%d\n",
               *width, *height, fmt.fmt.pix.width, fmt.fmt.pix.height);
        *width = fmt.fmt.pix.width;
        *height = fmt.fmt.pix.height;
    }

    if (pix_fmt != fmt.fmt.pix.pixelformat) {
        av_log(ctx, AV_LOG_DEBUG,
               "The V4L2 driver changed the pixel format "
               "from 0x%08X to 0x%08X\n",
               pix_fmt, fmt.fmt.pix.pixelformat);
        res = AVERROR(EINVAL);
    }

    if (fmt.fmt.pix.field == V4L2_FIELD_INTERLACED) {
        av_log(ctx, AV_LOG_DEBUG,
               "The V4L2 driver is using the interlaced mode\n");
        s->interlaced = 1;
    }

    return res;
}

static int first_field(const struct video_data *s, int fd)
{
    int res;
    v4l2_std_id std;

    res = v4l2_ioctl(fd, VIDIOC_G_STD, &std);
    if (res < 0) {
        return 0;
    }
    if (std & V4L2_STD_NTSC) {
        return 0;
    }

    return 1;
}

#if HAVE_STRUCT_V4L2_FRMIVALENUM_DISCRETE
static void list_framesizes(AVFormatContext *ctx, int fd, uint32_t pixelformat)
{
    const struct video_data *s = ctx->priv_data;
    struct v4l2_frmsizeenum vfse = { .pixel_format = pixelformat };

    while(!v4l2_ioctl(fd, VIDIOC_ENUM_FRAMESIZES, &vfse)) {
        switch (vfse.type) {
        case V4L2_FRMSIZE_TYPE_DISCRETE:
            av_log(ctx, AV_LOG_INFO, " %ux%u",
                   vfse.discrete.width, vfse.discrete.height);
        break;
        case V4L2_FRMSIZE_TYPE_CONTINUOUS:
        case V4L2_FRMSIZE_TYPE_STEPWISE:
            av_log(ctx, AV_LOG_INFO, " {%u-%u, %u}x{%u-%u, %u}",
                   vfse.stepwise.min_width,
                   vfse.stepwise.max_width,
                   vfse.stepwise.step_width,
                   vfse.stepwise.min_height,
                   vfse.stepwise.max_height,
                   vfse.stepwise.step_height);
        }
        vfse.index++;
    }
}
#endif

static void list_formats(AVFormatContext *ctx, int fd, int type)
{
    const struct video_data *s = ctx->priv_data;
    struct v4l2_fmtdesc vfd = { .type = V4L2_BUF_TYPE_VIDEO_CAPTURE };

    while(!v4l2_ioctl(fd, VIDIOC_ENUM_FMT, &vfd)) {
        enum AVCodecID codec_id = avpriv_fmt_v4l2codec(vfd.pixelformat);
        enum AVPixelFormat pix_fmt = avpriv_fmt_v4l2ff(vfd.pixelformat, codec_id);

        vfd.index++;

        if (!(vfd.flags & V4L2_FMT_FLAG_COMPRESSED) &&
            type & V4L_RAWFORMATS) {
            const char *fmt_name = av_get_pix_fmt_name(pix_fmt);
            av_log(ctx, AV_LOG_INFO, "Raw       : %9s : %20s :",
                   fmt_name ? fmt_name : "Unsupported",
                   vfd.description);
        } else if (vfd.flags & V4L2_FMT_FLAG_COMPRESSED &&
                   type & V4L_COMPFORMATS) {
            AVCodec *codec = avcodec_find_decoder(codec_id);
            av_log(ctx, AV_LOG_INFO, "Compressed: %9s : %20s :",
                   codec ? codec->name : "Unsupported",
                   vfd.description);
        } else {
            continue;
        }

#ifdef V4L2_FMT_FLAG_EMULATED
        if (vfd.flags & V4L2_FMT_FLAG_EMULATED)
            av_log(ctx, AV_LOG_INFO, " Emulated :");
#endif
#if HAVE_STRUCT_V4L2_FRMIVALENUM_DISCRETE
        list_framesizes(ctx, fd, vfd.pixelformat);
#endif
        av_log(ctx, AV_LOG_INFO, "\n");
    }
}

static void list_standards(AVFormatContext *ctx)
{
    int ret;
    struct video_data *s = ctx->priv_data;
    struct v4l2_standard standard;

    if (s->std_id == 0)
        return;

    for (standard.index = 0; ; standard.index++) {
        if (v4l2_ioctl(s->fd, VIDIOC_ENUMSTD, &standard) < 0) {
            ret = AVERROR(errno);
            if (ret == AVERROR(EINVAL)) {
                break;
            } else {
                av_log(ctx, AV_LOG_ERROR, "ioctl(VIDIOC_ENUMSTD): %s\n", av_err2str(ret));
                return;
            }
        }
        av_log(ctx, AV_LOG_INFO, "%2d, %16"PRIx64", %s\n",
               standard.index, (uint64_t)standard.id, standard.name);
    }
}

static int mmap_init(AVFormatContext *ctx)
{
    int i, res;
    struct video_data *s = ctx->priv_data;
    struct v4l2_requestbuffers req = {
        .type   = V4L2_BUF_TYPE_VIDEO_CAPTURE,
        .count  = desired_video_buffers,
        .memory = V4L2_MEMORY_MMAP
    };

    if (v4l2_ioctl(s->fd, VIDIOC_REQBUFS, &req) < 0) {
        res = AVERROR(errno);
        av_log(ctx, AV_LOG_ERROR, "ioctl(VIDIOC_REQBUFS): %s\n", av_err2str(res));
        return res;
    }

    if (req.count < 2) {
        av_log(ctx, AV_LOG_ERROR, "Insufficient buffer memory\n");
        return AVERROR(ENOMEM);
    }
    s->buffers = req.count;
<<<<<<< HEAD
    s->buf_start = av_malloc_array(s->buffers, sizeof(void *));
    if (s->buf_start == NULL) {
=======
    s->buf_start = av_malloc(sizeof(void *) * s->buffers);
    if (!s->buf_start) {
>>>>>>> f929ab05
        av_log(ctx, AV_LOG_ERROR, "Cannot allocate buffer pointers\n");
        return AVERROR(ENOMEM);
    }
<<<<<<< HEAD
    s->buf_len = av_malloc_array(s->buffers, sizeof(unsigned int));
    if (s->buf_len == NULL) {
=======
    s->buf_len = av_malloc(sizeof(unsigned int) * s->buffers);
    if (!s->buf_len) {
>>>>>>> f929ab05
        av_log(ctx, AV_LOG_ERROR, "Cannot allocate buffer sizes\n");
        av_free(s->buf_start);
        return AVERROR(ENOMEM);
    }

    for (i = 0; i < req.count; i++) {
        struct v4l2_buffer buf = {
            .type   = V4L2_BUF_TYPE_VIDEO_CAPTURE,
            .index  = i,
            .memory = V4L2_MEMORY_MMAP
        };
        if (v4l2_ioctl(s->fd, VIDIOC_QUERYBUF, &buf) < 0) {
            res = AVERROR(errno);
            av_log(ctx, AV_LOG_ERROR, "ioctl(VIDIOC_QUERYBUF): %s\n", av_err2str(res));
            return res;
        }

        s->buf_len[i] = buf.length;
        if (s->frame_size > 0 && s->buf_len[i] < s->frame_size) {
            av_log(ctx, AV_LOG_ERROR,
                   "buf_len[%d] = %d < expected frame size %d\n",
                   i, s->buf_len[i], s->frame_size);
            return AVERROR(ENOMEM);
        }
        s->buf_start[i] = v4l2_mmap(NULL, buf.length,
                               PROT_READ | PROT_WRITE, MAP_SHARED,
                               s->fd, buf.m.offset);

        if (s->buf_start[i] == MAP_FAILED) {
            res = AVERROR(errno);
            av_log(ctx, AV_LOG_ERROR, "mmap: %s\n", av_err2str(res));
            return res;
        }
    }

    return 0;
}

#if FF_API_DESTRUCT_PACKET
static void dummy_release_buffer(AVPacket *pkt)
{
    av_assert0(0);
}
#endif

static void mmap_release_buffer(void *opaque, uint8_t *data)
{
    struct v4l2_buffer buf = { 0 };
    int res;
    struct buff_data *buf_descriptor = opaque;
    struct video_data *s = buf_descriptor->s;

    buf.type = V4L2_BUF_TYPE_VIDEO_CAPTURE;
    buf.memory = V4L2_MEMORY_MMAP;
    buf.index = buf_descriptor->index;
    av_free(buf_descriptor);

    if (v4l2_ioctl(s->fd, VIDIOC_QBUF, &buf) < 0) {
        res = AVERROR(errno);
        av_log(NULL, AV_LOG_ERROR, "ioctl(VIDIOC_QBUF): %s\n",
               av_err2str(res));
    }

    avpriv_atomic_int_add_and_fetch(&s->buffers_queued, 1);
}

#if HAVE_CLOCK_GETTIME && defined(CLOCK_MONOTONIC)
static int64_t av_gettime_monotonic(void)
{
    return av_gettime_relative();
}
#endif

static int init_convert_timestamp(AVFormatContext *ctx, int64_t ts)
{
    struct video_data *s = ctx->priv_data;
    int64_t now;

    now = av_gettime();
    if (s->ts_mode == V4L_TS_ABS &&
        ts <= now + 1 * AV_TIME_BASE && ts >= now - 10 * AV_TIME_BASE) {
        av_log(ctx, AV_LOG_INFO, "Detected absolute timestamps\n");
        s->ts_mode = V4L_TS_CONVERT_READY;
        return 0;
    }
#if HAVE_CLOCK_GETTIME && defined(CLOCK_MONOTONIC)
    if (ctx->streams[0]->avg_frame_rate.num) {
        now = av_gettime_monotonic();
        if (s->ts_mode == V4L_TS_MONO2ABS ||
            (ts <= now + 1 * AV_TIME_BASE && ts >= now - 10 * AV_TIME_BASE)) {
            AVRational tb = {AV_TIME_BASE, 1};
            int64_t period = av_rescale_q(1, tb, ctx->streams[0]->avg_frame_rate);
            av_log(ctx, AV_LOG_INFO, "Detected monotonic timestamps, converting\n");
            /* microseconds instead of seconds, MHz instead of Hz */
            s->timefilter = ff_timefilter_new(1, period, 1.0E-6);
            if (!s->timefilter)
                return AVERROR(ENOMEM);
            s->ts_mode = V4L_TS_CONVERT_READY;
            return 0;
        }
    }
#endif
    av_log(ctx, AV_LOG_ERROR, "Unknown timestamps\n");
    return AVERROR(EIO);
}

static int convert_timestamp(AVFormatContext *ctx, int64_t *ts)
{
    struct video_data *s = ctx->priv_data;

    if (s->ts_mode) {
        int r = init_convert_timestamp(ctx, *ts);
        if (r < 0)
            return r;
    }
#if HAVE_CLOCK_GETTIME && defined(CLOCK_MONOTONIC)
    if (s->timefilter) {
        int64_t nowa = av_gettime();
        int64_t nowm = av_gettime_monotonic();
        ff_timefilter_update(s->timefilter, nowa, nowm - s->last_time_m);
        s->last_time_m = nowm;
        *ts = ff_timefilter_eval(s->timefilter, *ts - nowm);
    }
#endif
    return 0;
}

static int mmap_read_frame(AVFormatContext *ctx, AVPacket *pkt)
{
    struct video_data *s = ctx->priv_data;
    struct v4l2_buffer buf = {
        .type   = V4L2_BUF_TYPE_VIDEO_CAPTURE,
        .memory = V4L2_MEMORY_MMAP
    };
    int res;

    /* FIXME: Some special treatment might be needed in case of loss of signal... */
    while ((res = v4l2_ioctl(s->fd, VIDIOC_DQBUF, &buf)) < 0 && (errno == EINTR));
    if (res < 0) {
        if (errno == EAGAIN) {
            pkt->size = 0;
            return AVERROR(EAGAIN);
        }
        res = AVERROR(errno);
        av_log(ctx, AV_LOG_ERROR, "ioctl(VIDIOC_DQBUF): %s\n", av_err2str(res));
        return res;
    }

    if (buf.index >= s->buffers) {
        av_log(ctx, AV_LOG_ERROR, "Invalid buffer index received.\n");
        return AVERROR(EINVAL);
    }
    avpriv_atomic_int_add_and_fetch(&s->buffers_queued, -1);
    // always keep at least one buffer queued
    av_assert0(avpriv_atomic_int_get(&s->buffers_queued) >= 1);

    /* CPIA is a compressed format and we don't know the exact number of bytes
     * used by a frame, so set it here as the driver announces it.
     */
    if (ctx->video_codec_id == AV_CODEC_ID_CPIA)
        s->frame_size = buf.bytesused;

    if (s->frame_size > 0 && buf.bytesused != s->frame_size) {
        av_log(ctx, AV_LOG_ERROR,
               "The v4l2 frame is %d bytes, but %d bytes are expected\n",
               buf.bytesused, s->frame_size);
        return AVERROR_INVALIDDATA;
    }

    /* Image is at s->buff_start[buf.index] */
    if (avpriv_atomic_int_get(&s->buffers_queued) == FFMAX(s->buffers / 8, 1)) {
        /* when we start getting low on queued buffers, fall back on copying data */
        res = av_new_packet(pkt, buf.bytesused);
        if (res < 0) {
            av_log(ctx, AV_LOG_ERROR, "Error allocating a packet.\n");
            if (v4l2_ioctl(s->fd, VIDIOC_QBUF, &buf) == 0)
                avpriv_atomic_int_add_and_fetch(&s->buffers_queued, 1);
            return res;
        }
        memcpy(pkt->data, s->buf_start[buf.index], buf.bytesused);

        if (v4l2_ioctl(s->fd, VIDIOC_QBUF, &buf) < 0) {
            res = AVERROR(errno);
            av_log(ctx, AV_LOG_ERROR, "ioctl(VIDIOC_QBUF): %s\n", av_err2str(res));
            av_free_packet(pkt);
            return res;
        }
        avpriv_atomic_int_add_and_fetch(&s->buffers_queued, 1);
    } else {
        struct buff_data *buf_descriptor;

        pkt->data     = s->buf_start[buf.index];
        pkt->size     = buf.bytesused;
#if FF_API_DESTRUCT_PACKET
FF_DISABLE_DEPRECATION_WARNINGS
        pkt->destruct = dummy_release_buffer;
FF_ENABLE_DEPRECATION_WARNINGS
#endif

        buf_descriptor = av_malloc(sizeof(struct buff_data));
        if (!buf_descriptor) {
            /* Something went wrong... Since av_malloc() failed, we cannot even
             * allocate a buffer for memcpying into it
             */
            av_log(ctx, AV_LOG_ERROR, "Failed to allocate a buffer descriptor\n");
            if (v4l2_ioctl(s->fd, VIDIOC_QBUF, &buf) == 0)
                avpriv_atomic_int_add_and_fetch(&s->buffers_queued, 1);

            return AVERROR(ENOMEM);
        }
        buf_descriptor->index = buf.index;
        buf_descriptor->s     = s;

        pkt->buf = av_buffer_create(pkt->data, pkt->size, mmap_release_buffer,
                                    buf_descriptor, 0);
        if (!pkt->buf) {
            av_log(ctx, AV_LOG_ERROR, "Failed to create a buffer\n");
            if (v4l2_ioctl(s->fd, VIDIOC_QBUF, &buf) == 0)
                avpriv_atomic_int_add_and_fetch(&s->buffers_queued, 1);
            av_freep(&buf_descriptor);
            return AVERROR(ENOMEM);
        }
    }
    pkt->pts = buf.timestamp.tv_sec * INT64_C(1000000) + buf.timestamp.tv_usec;
    convert_timestamp(ctx, &pkt->pts);

    return s->buf_len[buf.index];
}

static int mmap_start(AVFormatContext *ctx)
{
    struct video_data *s = ctx->priv_data;
    enum v4l2_buf_type type;
    int i, res;

    for (i = 0; i < s->buffers; i++) {
        struct v4l2_buffer buf = {
            .type   = V4L2_BUF_TYPE_VIDEO_CAPTURE,
            .index  = i,
            .memory = V4L2_MEMORY_MMAP
        };

        if (v4l2_ioctl(s->fd, VIDIOC_QBUF, &buf) < 0) {
            res = AVERROR(errno);
            av_log(ctx, AV_LOG_ERROR, "ioctl(VIDIOC_QBUF): %s\n", av_err2str(res));
            return res;
        }
    }
    s->buffers_queued = s->buffers;

    type = V4L2_BUF_TYPE_VIDEO_CAPTURE;
    if (v4l2_ioctl(s->fd, VIDIOC_STREAMON, &type) < 0) {
        res = AVERROR(errno);
        av_log(ctx, AV_LOG_ERROR, "ioctl(VIDIOC_STREAMON): %s\n", av_err2str(res));
        return res;
    }

    return 0;
}

static void mmap_close(struct video_data *s)
{
    enum v4l2_buf_type type;
    int i;

    type = V4L2_BUF_TYPE_VIDEO_CAPTURE;
    /* We do not check for the result, because we could
     * not do anything about it anyway...
     */
    v4l2_ioctl(s->fd, VIDIOC_STREAMOFF, &type);
    for (i = 0; i < s->buffers; i++) {
        v4l2_munmap(s->buf_start[i], s->buf_len[i]);
    }
    av_free(s->buf_start);
    av_free(s->buf_len);
}

static int v4l2_set_parameters(AVFormatContext *s1)
{
    struct video_data *s = s1->priv_data;
    struct v4l2_standard standard = { 0 };
    struct v4l2_streamparm streamparm = { 0 };
    struct v4l2_fract *tpf;
    AVRational framerate_q = { 0 };
    int i, ret;

    if (s->framerate &&
        (ret = av_parse_video_rate(&framerate_q, s->framerate)) < 0) {
        av_log(s1, AV_LOG_ERROR, "Could not parse framerate '%s'.\n",
               s->framerate);
        return ret;
    }

    if (s->standard) {
        if (s->std_id) {
            ret = 0;
            av_log(s1, AV_LOG_DEBUG, "Setting standard: %s\n", s->standard);
            /* set tv standard */
            for (i = 0; ; i++) {
                standard.index = i;
                if (v4l2_ioctl(s->fd, VIDIOC_ENUMSTD, &standard) < 0) {
                    ret = AVERROR(errno);
                    break;
                }
                if (!av_strcasecmp(standard.name, s->standard))
                    break;
            }
            if (ret < 0) {
                av_log(s1, AV_LOG_ERROR, "Unknown or unsupported standard '%s'\n", s->standard);
                return ret;
            }

            if (v4l2_ioctl(s->fd, VIDIOC_S_STD, &standard.id) < 0) {
                ret = AVERROR(errno);
                av_log(s1, AV_LOG_ERROR, "ioctl(VIDIOC_S_STD): %s\n", av_err2str(ret));
                return ret;
            }
        } else {
            av_log(s1, AV_LOG_WARNING,
                   "This device does not support any standard\n");
        }
    }

    /* get standard */
    if (v4l2_ioctl(s->fd, VIDIOC_G_STD, &s->std_id) == 0) {
        tpf = &standard.frameperiod;
        for (i = 0; ; i++) {
            standard.index = i;
            if (v4l2_ioctl(s->fd, VIDIOC_ENUMSTD, &standard) < 0) {
                ret = AVERROR(errno);
                if (ret == AVERROR(EINVAL)) {
                    tpf = &streamparm.parm.capture.timeperframe;
                    break;
                }
                av_log(s1, AV_LOG_ERROR, "ioctl(VIDIOC_ENUMSTD): %s\n", av_err2str(ret));
                return ret;
            }
            if (standard.id == s->std_id) {
                av_log(s1, AV_LOG_DEBUG,
                       "Current standard: %s, id: %"PRIx64", frameperiod: %d/%d\n",
                       standard.name, (uint64_t)standard.id, tpf->numerator, tpf->denominator);
                break;
            }
        }
    } else {
        tpf = &streamparm.parm.capture.timeperframe;
    }

    streamparm.type = V4L2_BUF_TYPE_VIDEO_CAPTURE;
    if (v4l2_ioctl(s->fd, VIDIOC_G_PARM, &streamparm) < 0) {
        ret = AVERROR(errno);
        av_log(s1, AV_LOG_ERROR, "ioctl(VIDIOC_G_PARM): %s\n", av_err2str(ret));
        return ret;
    }

    if (framerate_q.num && framerate_q.den) {
        if (streamparm.parm.capture.capability & V4L2_CAP_TIMEPERFRAME) {
            tpf = &streamparm.parm.capture.timeperframe;

            av_log(s1, AV_LOG_DEBUG, "Setting time per frame to %d/%d\n",
                   framerate_q.den, framerate_q.num);
            tpf->numerator   = framerate_q.den;
            tpf->denominator = framerate_q.num;

            if (v4l2_ioctl(s->fd, VIDIOC_S_PARM, &streamparm) < 0) {
                ret = AVERROR(errno);
                av_log(s1, AV_LOG_ERROR, "ioctl(VIDIOC_S_PARM): %s\n", av_err2str(ret));
                return ret;
            }

            if (framerate_q.num != tpf->denominator ||
                framerate_q.den != tpf->numerator) {
                av_log(s1, AV_LOG_INFO,
                       "The driver changed the time per frame from "
                       "%d/%d to %d/%d\n",
                       framerate_q.den, framerate_q.num,
                       tpf->numerator, tpf->denominator);
            }
        } else {
            av_log(s1, AV_LOG_WARNING,
                   "The driver does not allow to change time per frame\n");
        }
    }
    if (tpf->denominator > 0 && tpf->numerator > 0) {
        s1->streams[0]->avg_frame_rate.num = tpf->denominator;
        s1->streams[0]->avg_frame_rate.den = tpf->numerator;
        s1->streams[0]->r_frame_rate = s1->streams[0]->avg_frame_rate;
    } else
        av_log(s1, AV_LOG_WARNING, "Time per frame unknown\n");

    return 0;
}

static int device_try_init(AVFormatContext *s1,
                           enum AVPixelFormat pix_fmt,
                           int *width,
                           int *height,
                           uint32_t *desired_format,
                           enum AVCodecID *codec_id)
{
    int ret, i;

    *desired_format = avpriv_fmt_ff2v4l(pix_fmt, s1->video_codec_id);

    if (*desired_format) {
        ret = device_init(s1, width, height, *desired_format);
        if (ret < 0) {
            *desired_format = 0;
            if (ret != AVERROR(EINVAL))
                return ret;
        }
    }

    if (!*desired_format) {
        for (i = 0; avpriv_fmt_conversion_table[i].codec_id != AV_CODEC_ID_NONE; i++) {
            if (s1->video_codec_id == AV_CODEC_ID_NONE ||
                avpriv_fmt_conversion_table[i].codec_id == s1->video_codec_id) {
                av_log(s1, AV_LOG_DEBUG, "Trying to set codec:%s pix_fmt:%s\n",
                       avcodec_get_name(avpriv_fmt_conversion_table[i].codec_id),
                       (char *)av_x_if_null(av_get_pix_fmt_name(avpriv_fmt_conversion_table[i].ff_fmt), "none"));

                *desired_format = avpriv_fmt_conversion_table[i].v4l2_fmt;
                ret = device_init(s1, width, height, *desired_format);
                if (ret >= 0)
                    break;
                else if (ret != AVERROR(EINVAL))
                    return ret;
                *desired_format = 0;
            }
        }

        if (*desired_format == 0) {
            av_log(s1, AV_LOG_ERROR, "Cannot find a proper format for "
                   "codec '%s' (id %d), pixel format '%s' (id %d)\n",
                   avcodec_get_name(s1->video_codec_id), s1->video_codec_id,
                   (char *)av_x_if_null(av_get_pix_fmt_name(pix_fmt), "none"), pix_fmt);
            ret = AVERROR(EINVAL);
        }
    }

    *codec_id = avpriv_fmt_v4l2codec(*desired_format);
    av_assert0(*codec_id != AV_CODEC_ID_NONE);
    return ret;
}

static int v4l2_read_header(AVFormatContext *s1)
{
    struct video_data *s = s1->priv_data;
    AVStream *st;
    int res = 0;
    uint32_t desired_format;
    enum AVCodecID codec_id = AV_CODEC_ID_NONE;
    enum AVPixelFormat pix_fmt = AV_PIX_FMT_NONE;
    struct v4l2_input input = { 0 };

    st = avformat_new_stream(s1, NULL);
    if (!st)
        return AVERROR(ENOMEM);

#if CONFIG_LIBV4L2
    /* silence libv4l2 logging. if fopen() fails v4l2_log_file will be NULL
       and errors will get sent to stderr */
    if (s->use_libv4l2)
        v4l2_log_file = fopen("/dev/null", "w");
#endif

    s->fd = device_open(s1);
    if (s->fd < 0)
        return s->fd;

    if (s->channel != -1) {
        /* set video input */
        av_log(s1, AV_LOG_DEBUG, "Selecting input_channel: %d\n", s->channel);
        if (v4l2_ioctl(s->fd, VIDIOC_S_INPUT, &s->channel) < 0) {
            res = AVERROR(errno);
            av_log(s1, AV_LOG_ERROR, "ioctl(VIDIOC_S_INPUT): %s\n", av_err2str(res));
            return res;
        }
    } else {
        /* get current video input */
        if (v4l2_ioctl(s->fd, VIDIOC_G_INPUT, &s->channel) < 0) {
            res = AVERROR(errno);
            av_log(s1, AV_LOG_ERROR, "ioctl(VIDIOC_G_INPUT): %s\n", av_err2str(res));
            return res;
        }
    }

    /* enum input */
    input.index = s->channel;
    if (v4l2_ioctl(s->fd, VIDIOC_ENUMINPUT, &input) < 0) {
        res = AVERROR(errno);
        av_log(s1, AV_LOG_ERROR, "ioctl(VIDIOC_ENUMINPUT): %s\n", av_err2str(res));
        return res;
    }
    s->std_id = input.std;
    av_log(s1, AV_LOG_DEBUG, "Current input_channel: %d, input_name: %s, input_std: %"PRIx64"\n",
           s->channel, input.name, (uint64_t)input.std);

    if (s->list_format) {
        list_formats(s1, s->fd, s->list_format);
        return AVERROR_EXIT;
    }

    if (s->list_standard) {
        list_standards(s1);
        return AVERROR_EXIT;
    }

    avpriv_set_pts_info(st, 64, 1, 1000000); /* 64 bits pts in us */

    if ((res = v4l2_set_parameters(s1)) < 0)
        return res;

    if (s->pixel_format) {
        AVCodec *codec = avcodec_find_decoder_by_name(s->pixel_format);

        if (codec)
            s1->video_codec_id = codec->id;

        pix_fmt = av_get_pix_fmt(s->pixel_format);

        if (pix_fmt == AV_PIX_FMT_NONE && !codec) {
            av_log(s1, AV_LOG_ERROR, "No such input format: %s.\n",
                   s->pixel_format);

            return AVERROR(EINVAL);
        }
    }

    if (!s->width && !s->height) {
        struct v4l2_format fmt = { .type = V4L2_BUF_TYPE_VIDEO_CAPTURE };

        av_log(s1, AV_LOG_VERBOSE,
               "Querying the device for the current frame size\n");
        if (v4l2_ioctl(s->fd, VIDIOC_G_FMT, &fmt) < 0) {
            res = AVERROR(errno);
            av_log(s1, AV_LOG_ERROR, "ioctl(VIDIOC_G_FMT): %s\n", av_err2str(res));
            return res;
        }

        s->width  = fmt.fmt.pix.width;
        s->height = fmt.fmt.pix.height;
        av_log(s1, AV_LOG_VERBOSE,
               "Setting frame size to %dx%d\n", s->width, s->height);
    }

    res = device_try_init(s1, pix_fmt, &s->width, &s->height, &desired_format, &codec_id);
    if (res < 0) {
        v4l2_close(s->fd);
        return res;
    }

    /* If no pixel_format was specified, the codec_id was not known up
     * until now. Set video_codec_id in the context, as codec_id will
     * not be available outside this function
     */
    if (codec_id != AV_CODEC_ID_NONE && s1->video_codec_id == AV_CODEC_ID_NONE)
        s1->video_codec_id = codec_id;

    if ((res = av_image_check_size(s->width, s->height, 0, s1)) < 0)
        return res;

    s->frame_format = desired_format;

    st->codec->pix_fmt = avpriv_fmt_v4l2ff(desired_format, codec_id);
    s->frame_size =
        avpicture_get_size(st->codec->pix_fmt, s->width, s->height);

    if ((res = mmap_init(s1)) ||
        (res = mmap_start(s1)) < 0) {
        v4l2_close(s->fd);
        return res;
    }

    s->top_field_first = first_field(s, s->fd);

    st->codec->codec_type = AVMEDIA_TYPE_VIDEO;
    st->codec->codec_id = codec_id;
    if (codec_id == AV_CODEC_ID_RAWVIDEO)
        st->codec->codec_tag =
            avcodec_pix_fmt_to_codec_tag(st->codec->pix_fmt);
    else if (codec_id == AV_CODEC_ID_H264) {
        st->need_parsing = AVSTREAM_PARSE_HEADERS;
    }
    if (desired_format == V4L2_PIX_FMT_YVU420)
        st->codec->codec_tag = MKTAG('Y', 'V', '1', '2');
    else if (desired_format == V4L2_PIX_FMT_YVU410)
        st->codec->codec_tag = MKTAG('Y', 'V', 'U', '9');
    st->codec->width = s->width;
    st->codec->height = s->height;
    if (st->avg_frame_rate.den)
        st->codec->bit_rate = s->frame_size * av_q2d(st->avg_frame_rate) * 8;

    return 0;
}

static int v4l2_read_packet(AVFormatContext *s1, AVPacket *pkt)
{
    struct video_data *s = s1->priv_data;
    AVFrame *frame = s1->streams[0]->codec->coded_frame;
    int res;

    av_init_packet(pkt);
    if ((res = mmap_read_frame(s1, pkt)) < 0) {
        return res;
    }

    if (frame && s->interlaced) {
        frame->interlaced_frame = 1;
        frame->top_field_first = s->top_field_first;
    }

    return pkt->size;
}

static int v4l2_read_close(AVFormatContext *s1)
{
    struct video_data *s = s1->priv_data;

    if (avpriv_atomic_int_get(&s->buffers_queued) != s->buffers)
        av_log(s1, AV_LOG_WARNING, "Some buffers are still owned by the caller on "
               "close.\n");

    mmap_close(s);

    v4l2_close(s->fd);
    return 0;
}

#define OFFSET(x) offsetof(struct video_data, x)
#define DEC AV_OPT_FLAG_DECODING_PARAM

static const AVOption options[] = {
    { "standard",     "set TV standard, used only by analog frame grabber",       OFFSET(standard),     AV_OPT_TYPE_STRING, {.str = NULL }, 0, 0,       DEC },
    { "channel",      "set TV channel, used only by frame grabber",               OFFSET(channel),      AV_OPT_TYPE_INT,    {.i64 = -1 },  -1, INT_MAX, DEC },
    { "video_size",   "set frame size",                                           OFFSET(width),        AV_OPT_TYPE_IMAGE_SIZE, {.str = NULL},  0, 0,   DEC },
    { "pixel_format", "set preferred pixel format",                               OFFSET(pixel_format), AV_OPT_TYPE_STRING, {.str = NULL},  0, 0,       DEC },
    { "input_format", "set preferred pixel format (for raw video) or codec name", OFFSET(pixel_format), AV_OPT_TYPE_STRING, {.str = NULL},  0, 0,       DEC },
    { "framerate",    "set frame rate",                                           OFFSET(framerate),    AV_OPT_TYPE_STRING, {.str = NULL},  0, 0,       DEC },

    { "list_formats", "list available formats and exit",                          OFFSET(list_format),  AV_OPT_TYPE_INT,    {.i64 = 0 },  0, INT_MAX, DEC, "list_formats" },
    { "all",          "show all available formats",                               OFFSET(list_format),  AV_OPT_TYPE_CONST,  {.i64 = V4L_ALLFORMATS  },    0, INT_MAX, DEC, "list_formats" },
    { "raw",          "show only non-compressed formats",                         OFFSET(list_format),  AV_OPT_TYPE_CONST,  {.i64 = V4L_RAWFORMATS  },    0, INT_MAX, DEC, "list_formats" },
    { "compressed",   "show only compressed formats",                             OFFSET(list_format),  AV_OPT_TYPE_CONST,  {.i64 = V4L_COMPFORMATS },    0, INT_MAX, DEC, "list_formats" },

    { "list_standards", "list supported standards and exit",                      OFFSET(list_standard), AV_OPT_TYPE_INT,   {.i64 = 0 },  0, 1, DEC, "list_standards" },
    { "all",            "show all supported standards",                           OFFSET(list_standard), AV_OPT_TYPE_CONST, {.i64 = 1 },  0, 0, DEC, "list_standards" },

    { "timestamps",   "set type of timestamps for grabbed frames",                OFFSET(ts_mode),      AV_OPT_TYPE_INT,    {.i64 = 0 }, 0, 2, DEC, "timestamps" },
    { "ts",           "set type of timestamps for grabbed frames",                OFFSET(ts_mode),      AV_OPT_TYPE_INT,    {.i64 = 0 }, 0, 2, DEC, "timestamps" },
    { "default",      "use timestamps from the kernel",                           OFFSET(ts_mode),      AV_OPT_TYPE_CONST,  {.i64 = V4L_TS_DEFAULT  }, 0, 2, DEC, "timestamps" },
    { "abs",          "use absolute timestamps (wall clock)",                     OFFSET(ts_mode),      AV_OPT_TYPE_CONST,  {.i64 = V4L_TS_ABS      }, 0, 2, DEC, "timestamps" },
    { "mono2abs",     "force conversion from monotonic to absolute timestamps",   OFFSET(ts_mode),      AV_OPT_TYPE_CONST,  {.i64 = V4L_TS_MONO2ABS }, 0, 2, DEC, "timestamps" },
    { "use_libv4l2",  "use libv4l2 (v4l-utils) conversion functions",             OFFSET(use_libv4l2),  AV_OPT_TYPE_INT,    {.i64 = 0}, 0, 1, DEC },
    { NULL },
};

static const AVClass v4l2_class = {
    .class_name = "V4L2 indev",
    .item_name  = av_default_item_name,
    .option     = options,
    .version    = LIBAVUTIL_VERSION_INT,
    .category   = AV_CLASS_CATEGORY_DEVICE_VIDEO_INPUT,
};

AVInputFormat ff_v4l2_demuxer = {
    .name           = "video4linux2,v4l2",
    .long_name      = NULL_IF_CONFIG_SMALL("Video4Linux2 device grab"),
    .priv_data_size = sizeof(struct video_data),
    .read_header    = v4l2_read_header,
    .read_packet    = v4l2_read_packet,
    .read_close     = v4l2_read_close,
    .flags          = AVFMT_NOFILE,
    .priv_class     = &v4l2_class,
};<|MERGE_RESOLUTION|>--- conflicted
+++ resolved
@@ -351,23 +351,13 @@
         return AVERROR(ENOMEM);
     }
     s->buffers = req.count;
-<<<<<<< HEAD
     s->buf_start = av_malloc_array(s->buffers, sizeof(void *));
-    if (s->buf_start == NULL) {
-=======
-    s->buf_start = av_malloc(sizeof(void *) * s->buffers);
     if (!s->buf_start) {
->>>>>>> f929ab05
         av_log(ctx, AV_LOG_ERROR, "Cannot allocate buffer pointers\n");
         return AVERROR(ENOMEM);
     }
-<<<<<<< HEAD
     s->buf_len = av_malloc_array(s->buffers, sizeof(unsigned int));
-    if (s->buf_len == NULL) {
-=======
-    s->buf_len = av_malloc(sizeof(unsigned int) * s->buffers);
     if (!s->buf_len) {
->>>>>>> f929ab05
         av_log(ctx, AV_LOG_ERROR, "Cannot allocate buffer sizes\n");
         av_free(s->buf_start);
         return AVERROR(ENOMEM);

/*
 * H.26L/H.264/AVC/JVT/14496-10/... encoder/decoder
 * Copyright (c) 2003 Michael Niedermayer <michaelni@gmx.at>
 *
 * This file is part of FFmpeg.
 *
 * FFmpeg is free software; you can redistribute it and/or
 * modify it under the terms of the GNU Lesser General Public
 * License as published by the Free Software Foundation; either
 * version 2.1 of the License, or (at your option) any later version.
 *
 * FFmpeg is distributed in the hope that it will be useful,
 * but WITHOUT ANY WARRANTY; without even the implied warranty of
 * MERCHANTABILITY or FITNESS FOR A PARTICULAR PURPOSE.  See the GNU
 * Lesser General Public License for more details.
 *
 * You should have received a copy of the GNU Lesser General Public
 * License along with FFmpeg; if not, write to the Free Software
 * Foundation, Inc., 51 Franklin Street, Fifth Floor, Boston, MA 02110-1301 USA
 */

/**
 * @file
 * H.264 / AVC / MPEG4 part10 codec.
 * @author Michael Niedermayer <michaelni@gmx.at>
 */

#ifndef AVCODEC_H264_H
#define AVCODEC_H264_H

#include "libavutil/intreadwrite.h"
#include "dsputil.h"
#include "cabac.h"
#include "mpegvideo.h"
#include "h264dsp.h"
#include "h264pred.h"
#include "rectangle.h"

#define interlaced_dct interlaced_dct_is_a_bad_name
#define mb_intra mb_intra_is_not_initialized_see_mb_type

#define MAX_SPS_COUNT 32
#define MAX_PPS_COUNT 256

#define MAX_MMCO_COUNT 66

#define MAX_DELAYED_PIC_COUNT 16

#define MAX_MBPAIR_SIZE (256*1024) // a tighter bound could be calculated if someone cares about a few bytes

/* Compiling in interlaced support reduces the speed
 * of progressive decoding by about 2%. */
#define ALLOW_INTERLACE

#define FMO 0

/**
 * The maximum number of slices supported by the decoder.
 * must be a power of 2
 */
#define MAX_SLICES 16

#ifdef ALLOW_INTERLACE
#define MB_MBAFF h->mb_mbaff
#define MB_FIELD h->mb_field_decoding_flag
#define FRAME_MBAFF h->mb_aff_frame
#define FIELD_PICTURE (s->picture_structure != PICT_FRAME)
#define LEFT_MBS 2
#define LTOP 0
#define LBOT 1
#define LEFT(i) (i)
#else
#define MB_MBAFF 0
#define MB_FIELD 0
#define FRAME_MBAFF 0
#define FIELD_PICTURE 0
#undef  IS_INTERLACED
#define IS_INTERLACED(mb_type) 0
#define LEFT_MBS 1
#define LTOP 0
#define LBOT 0
#define LEFT(i) 0
#endif
#define FIELD_OR_MBAFF_PICTURE (FRAME_MBAFF || FIELD_PICTURE)

#ifndef CABAC
#define CABAC h->pps.cabac
#endif

#define CHROMA    (h->sps.chroma_format_idc)
#define CHROMA422 (h->sps.chroma_format_idc == 2)
#define CHROMA444 (h->sps.chroma_format_idc == 3)

#define EXTENDED_SAR          255

#define MB_TYPE_REF0       MB_TYPE_ACPRED //dirty but it fits in 16 bit
#define MB_TYPE_8x8DCT     0x01000000
#define IS_REF0(a)         ((a) & MB_TYPE_REF0)
#define IS_8x8DCT(a)       ((a) & MB_TYPE_8x8DCT)

/**
 * Value of Picture.reference when Picture is not a reference picture, but
 * is held for delayed output.
 */
#define DELAYED_PIC_REF 4

#define QP_MAX_NUM (51 + 4*6)           // The maximum supported qp

/* NAL unit types */
enum {
    NAL_SLICE=1,
    NAL_DPA,
    NAL_DPB,
    NAL_DPC,
    NAL_IDR_SLICE,
    NAL_SEI,
    NAL_SPS,
    NAL_PPS,
    NAL_AUD,
    NAL_END_SEQUENCE,
    NAL_END_STREAM,
    NAL_FILLER_DATA,
    NAL_SPS_EXT,
    NAL_AUXILIARY_SLICE=19
};

/**
 * SEI message types
 */
typedef enum {
    SEI_BUFFERING_PERIOD             =  0, ///< buffering period (H.264, D.1.1)
    SEI_TYPE_PIC_TIMING              =  1, ///< picture timing
    SEI_TYPE_USER_DATA_UNREGISTERED  =  5, ///< unregistered user data
    SEI_TYPE_RECOVERY_POINT          =  6  ///< recovery point (frame # to decoder sync)
} SEI_Type;

/**
 * pic_struct in picture timing SEI message
 */
typedef enum {
    SEI_PIC_STRUCT_FRAME             = 0, ///<  0: %frame
    SEI_PIC_STRUCT_TOP_FIELD         = 1, ///<  1: top field
    SEI_PIC_STRUCT_BOTTOM_FIELD      = 2, ///<  2: bottom field
    SEI_PIC_STRUCT_TOP_BOTTOM        = 3, ///<  3: top field, bottom field, in that order
    SEI_PIC_STRUCT_BOTTOM_TOP        = 4, ///<  4: bottom field, top field, in that order
    SEI_PIC_STRUCT_TOP_BOTTOM_TOP    = 5, ///<  5: top field, bottom field, top field repeated, in that order
    SEI_PIC_STRUCT_BOTTOM_TOP_BOTTOM = 6, ///<  6: bottom field, top field, bottom field repeated, in that order
    SEI_PIC_STRUCT_FRAME_DOUBLING    = 7, ///<  7: %frame doubling
    SEI_PIC_STRUCT_FRAME_TRIPLING    = 8  ///<  8: %frame tripling
} SEI_PicStructType;

/**
 * Sequence parameter set
 */
typedef struct SPS{

    int profile_idc;
    int level_idc;
    int chroma_format_idc;
    int transform_bypass;              ///< qpprime_y_zero_transform_bypass_flag
    int log2_max_frame_num;            ///< log2_max_frame_num_minus4 + 4
    int poc_type;                      ///< pic_order_cnt_type
    int log2_max_poc_lsb;              ///< log2_max_pic_order_cnt_lsb_minus4
    int delta_pic_order_always_zero_flag;
    int offset_for_non_ref_pic;
    int offset_for_top_to_bottom_field;
    int poc_cycle_length;              ///< num_ref_frames_in_pic_order_cnt_cycle
    int ref_frame_count;               ///< num_ref_frames
    int gaps_in_frame_num_allowed_flag;
    int mb_width;                      ///< pic_width_in_mbs_minus1 + 1
    int mb_height;                     ///< pic_height_in_map_units_minus1 + 1
    int frame_mbs_only_flag;
    int mb_aff;                        ///<mb_adaptive_frame_field_flag
    int direct_8x8_inference_flag;
    int crop;                   ///< frame_cropping_flag
    unsigned int crop_left;            ///< frame_cropping_rect_left_offset
    unsigned int crop_right;           ///< frame_cropping_rect_right_offset
    unsigned int crop_top;             ///< frame_cropping_rect_top_offset
    unsigned int crop_bottom;          ///< frame_cropping_rect_bottom_offset
    int vui_parameters_present_flag;
    AVRational sar;
    int video_signal_type_present_flag;
    int full_range;
    int colour_description_present_flag;
    enum AVColorPrimaries color_primaries;
    enum AVColorTransferCharacteristic color_trc;
    enum AVColorSpace colorspace;
    int timing_info_present_flag;
    uint32_t num_units_in_tick;
    uint32_t time_scale;
    int fixed_frame_rate_flag;
    short offset_for_ref_frame[256]; //FIXME dyn aloc?
    int bitstream_restriction_flag;
    int num_reorder_frames;
    int scaling_matrix_present;
    uint8_t scaling_matrix4[6][16];
    uint8_t scaling_matrix8[6][64];
    int nal_hrd_parameters_present_flag;
    int vcl_hrd_parameters_present_flag;
    int pic_struct_present_flag;
    int time_offset_length;
    int cpb_cnt;                       ///< See H.264 E.1.2
    int initial_cpb_removal_delay_length; ///< initial_cpb_removal_delay_length_minus1 +1
    int cpb_removal_delay_length;      ///< cpb_removal_delay_length_minus1 + 1
    int dpb_output_delay_length;       ///< dpb_output_delay_length_minus1 + 1
    int bit_depth_luma;                ///< bit_depth_luma_minus8 + 8
    int bit_depth_chroma;              ///< bit_depth_chroma_minus8 + 8
    int residual_color_transform_flag; ///< residual_colour_transform_flag
    int constraint_set_flags;          ///< constraint_set[0-3]_flag
}SPS;

/**
 * Picture parameter set
 */
typedef struct PPS{
    unsigned int sps_id;
    int cabac;                  ///< entropy_coding_mode_flag
    int pic_order_present;      ///< pic_order_present_flag
    int slice_group_count;      ///< num_slice_groups_minus1 + 1
    int mb_slice_group_map_type;
    unsigned int ref_count[2];  ///< num_ref_idx_l0/1_active_minus1 + 1
    int weighted_pred;          ///< weighted_pred_flag
    int weighted_bipred_idc;
    int init_qp;                ///< pic_init_qp_minus26 + 26
    int init_qs;                ///< pic_init_qs_minus26 + 26
    int chroma_qp_index_offset[2];
    int deblocking_filter_parameters_present; ///< deblocking_filter_parameters_present_flag
    int constrained_intra_pred; ///< constrained_intra_pred_flag
    int redundant_pic_cnt_present; ///< redundant_pic_cnt_present_flag
    int transform_8x8_mode;     ///< transform_8x8_mode_flag
    uint8_t scaling_matrix4[6][16];
    uint8_t scaling_matrix8[6][64];
    uint8_t chroma_qp_table[2][QP_MAX_NUM+1];  ///< pre-scaled (with chroma_qp_index_offset) version of qp_table
    int chroma_qp_diff;
}PPS;

/**
 * Memory management control operation opcode.
 */
typedef enum MMCOOpcode{
    MMCO_END=0,
    MMCO_SHORT2UNUSED,
    MMCO_LONG2UNUSED,
    MMCO_SHORT2LONG,
    MMCO_SET_MAX_LONG,
    MMCO_RESET,
    MMCO_LONG,
} MMCOOpcode;

/**
 * Memory management control operation.
 */
typedef struct MMCO{
    MMCOOpcode opcode;
    int short_pic_num;  ///< pic_num without wrapping (pic_num & max_pic_num)
    int long_arg;       ///< index, pic_num, or num long refs depending on opcode
} MMCO;

/**
 * H264Context
 */
typedef struct H264Context{
    MpegEncContext s;
    H264DSPContext h264dsp;
    int pixel_shift;    ///< 0 for 8-bit H264, 1 for high-bit-depth H264
    int chroma_qp[2]; //QPc

    int qp_thresh;      ///< QP threshold to skip loopfilter

    int prev_mb_skipped;
    int next_mb_skipped;

    //prediction stuff
    int chroma_pred_mode;
    int intra16x16_pred_mode;

    int topleft_mb_xy;
    int top_mb_xy;
    int topright_mb_xy;
    int left_mb_xy[LEFT_MBS];

    int topleft_type;
    int top_type;
    int topright_type;
    int left_type[LEFT_MBS];

    const uint8_t * left_block;
    int topleft_partition;

    int8_t intra4x4_pred_mode_cache[5*8];
    int8_t (*intra4x4_pred_mode);
    H264PredContext hpc;
    unsigned int topleft_samples_available;
    unsigned int top_samples_available;
    unsigned int topright_samples_available;
    unsigned int left_samples_available;
    uint8_t (*top_borders[2])[(16*3)*2];

    /**
     * non zero coeff count cache.
     * is 64 if not available.
     */
    DECLARE_ALIGNED(8, uint8_t, non_zero_count_cache)[15*8];

    uint8_t (*non_zero_count)[48];

    /**
     * Motion vector cache.
     */
    DECLARE_ALIGNED(16, int16_t, mv_cache)[2][5*8][2];
    DECLARE_ALIGNED(8, int8_t, ref_cache)[2][5*8];
#define LIST_NOT_USED -1 //FIXME rename?
#define PART_NOT_AVAILABLE -2

    /**
     * number of neighbors (top and/or left) that used 8x8 dct
     */
    int neighbor_transform_size;

    /**
     * block_offset[ 0..23] for frame macroblocks
     * block_offset[24..47] for field macroblocks
     */
    int block_offset[2*(16*3)];

    uint32_t *mb2b_xy; //FIXME are these 4 a good idea?
    uint32_t *mb2br_xy;
    int b_stride; //FIXME use s->b4_stride

    int mb_linesize;   ///< may be equal to s->linesize or s->linesize*2, for mbaff
    int mb_uvlinesize;

    int emu_edge_width;
    int emu_edge_height;

    SPS sps; ///< current sps

    /**
     * current pps
     */
    PPS pps; //FIXME move to Picture perhaps? (->no) do we need that?

    uint32_t dequant4_buffer[6][QP_MAX_NUM+1][16]; //FIXME should these be moved down?
    uint32_t dequant8_buffer[6][QP_MAX_NUM+1][64];
    uint32_t (*dequant4_coeff[6])[16];
    uint32_t (*dequant8_coeff[6])[64];

    int slice_num;
    uint16_t *slice_table;     ///< slice_table_base + 2*mb_stride + 1
    int slice_type;
    int slice_type_nos;        ///< S free slice type (SI/SP are remapped to I/P)
    int slice_type_fixed;

    //interlacing specific flags
    int mb_aff_frame;
    int mb_field_decoding_flag;
    int mb_mbaff;              ///< mb_aff_frame && mb_field_decoding_flag

    DECLARE_ALIGNED(8, uint16_t, sub_mb_type)[4];

    //Weighted pred stuff
    int use_weight;
    int use_weight_chroma;
    int luma_log2_weight_denom;
    int chroma_log2_weight_denom;
    //The following 2 can be changed to int8_t but that causes 10cpu cycles speedloss
    int luma_weight[48][2][2];
    int chroma_weight[48][2][2][2];
    int implicit_weight[48][48][2];

    int direct_spatial_mv_pred;
    int col_parity;
    int col_fieldoff;
    int dist_scale_factor[16];
    int dist_scale_factor_field[2][32];
    int map_col_to_list0[2][16+32];
    int map_col_to_list0_field[2][2][16+32];

    /**
     * num_ref_idx_l0/1_active_minus1 + 1
     */
    uint8_t *list_counts;            ///< Array of list_count per MB specifying the slice type
    unsigned int ref_count[2];   ///< counts frames or fields, depending on current mb mode
    unsigned int list_count;
    Picture ref_list[2][48];         /**< 0..15: frame refs, 16..47: mbaff field refs.
                                          Reordered version of default_ref_list
                                          according to picture reordering in slice header */
    int ref2frm[MAX_SLICES][2][64];  ///< reference to frame number lists, used in the loop filter, the first 2 are for -2,-1

    //data partitioning
    GetBitContext intra_gb;
    GetBitContext inter_gb;
    GetBitContext *intra_gb_ptr;
    GetBitContext *inter_gb_ptr;

    DECLARE_ALIGNED(16, DCTELEM, mb)[16*48*2]; ///< as a dct coeffecient is int32_t in high depth, we need to reserve twice the space.
    DECLARE_ALIGNED(16, DCTELEM, mb_luma_dc)[3][16*2];
    DCTELEM mb_padding[256*2];        ///< as mb is addressed by scantable[i] and scantable is uint8_t we can either check that i is not too large or ensure that there is some unused stuff after mb

    /**
     * Cabac
     */
    CABACContext cabac;
    uint8_t      cabac_state[1024];

    /* 0x100 -> non null luma_dc, 0x80/0x40 -> non null chroma_dc (cb/cr), 0x?0 -> chroma_cbp(0,1,2), 0x0? luma_cbp */
    uint16_t     *cbp_table;
    int cbp;
    int top_cbp;
    int left_cbp;
    /* chroma_pred_mode for i4x4 or i16x16, else 0 */
    uint8_t     *chroma_pred_mode_table;
    int         last_qscale_diff;
    uint8_t     (*mvd_table[2])[2];
    DECLARE_ALIGNED(16, uint8_t, mvd_cache)[2][5*8][2];
    uint8_t     *direct_table;
    uint8_t     direct_cache[5*8];

    uint8_t zigzag_scan[16];
    uint8_t zigzag_scan8x8[64];
    uint8_t zigzag_scan8x8_cavlc[64];
    uint8_t field_scan[16];
    uint8_t field_scan8x8[64];
    uint8_t field_scan8x8_cavlc[64];
    const uint8_t *zigzag_scan_q0;
    const uint8_t *zigzag_scan8x8_q0;
    const uint8_t *zigzag_scan8x8_cavlc_q0;
    const uint8_t *field_scan_q0;
    const uint8_t *field_scan8x8_q0;
    const uint8_t *field_scan8x8_cavlc_q0;

    int x264_build;

    int mb_xy;

    int is_complex;

    //deblock
    int deblocking_filter;         ///< disable_deblocking_filter_idc with 1<->0
    int slice_alpha_c0_offset;
    int slice_beta_offset;

//=============================================================
    //Things below are not used in the MB or more inner code

    int nal_ref_idc;
    int nal_unit_type;
    uint8_t *rbsp_buffer[2];
    unsigned int rbsp_buffer_size[2];

    /**
     * Used to parse AVC variant of h264
     */
    int is_avc; ///< this flag is != 0 if codec is avc1
    int nal_length_size; ///< Number of bytes used for nal length (1, 2 or 4)
    int got_first; ///< this flag is != 0 if we've parsed a frame

    SPS *sps_buffers[MAX_SPS_COUNT];
    PPS *pps_buffers[MAX_PPS_COUNT];

    int dequant_coeff_pps;     ///< reinit tables when pps changes

    uint16_t *slice_table_base;


    //POC stuff
    int poc_lsb;
    int poc_msb;
    int delta_poc_bottom;
    int delta_poc[2];
    int frame_num;
    int prev_poc_msb;             ///< poc_msb of the last reference pic for POC type 0
    int prev_poc_lsb;             ///< poc_lsb of the last reference pic for POC type 0
    int frame_num_offset;         ///< for POC type 2
    int prev_frame_num_offset;    ///< for POC type 2
    int prev_frame_num;           ///< frame_num of the last pic for POC type 1/2

    /**
     * frame_num for frames or 2*frame_num+1 for field pics.
     */
    int curr_pic_num;

    /**
     * max_frame_num or 2*max_frame_num for field pics.
     */
    int max_pic_num;

    int redundant_pic_count;

    Picture *short_ref[32];
    Picture *long_ref[32];
    Picture default_ref_list[2][32]; ///< base reference list for all slices of a coded picture
    Picture *delayed_pic[MAX_DELAYED_PIC_COUNT+2]; //FIXME size?
    int last_pocs[MAX_DELAYED_PIC_COUNT];
    Picture *next_output_pic;
    int outputed_poc;
    int next_outputed_poc;

    /**
     * memory management control operations buffer.
     */
    MMCO mmco[MAX_MMCO_COUNT];
    int mmco_index;
    int mmco_reset;

    int long_ref_count;  ///< number of actual long term references
    int short_ref_count; ///< number of actual short term references

    int          cabac_init_idc;

    /**
     * @name Members for slice based multithreading
     * @{
     */
    struct H264Context *thread_context[MAX_THREADS];

    /**
     * current slice number, used to initalize slice_num of each thread/context
     */
    int current_slice;

    /**
     * Max number of threads / contexts.
     * This is equal to AVCodecContext.thread_count unless
     * multithreaded decoding is impossible, in which case it is
     * reduced to 1.
     */
    int max_contexts;

    /**
     *  1 if the single thread fallback warning has already been
     *  displayed, 0 otherwise.
     */
    int single_decode_warning;

    int last_slice_type;
    /** @} */

    /**
     * pic_struct in picture timing SEI message
     */
    SEI_PicStructType sei_pic_struct;

    /**
     * Complement sei_pic_struct
     * SEI_PIC_STRUCT_TOP_BOTTOM and SEI_PIC_STRUCT_BOTTOM_TOP indicate interlaced frames.
     * However, soft telecined frames may have these values.
     * This is used in an attempt to flag soft telecine progressive.
     */
    int prev_interlaced_frame;

    /**
     * Bit set of clock types for fields/frames in picture timing SEI message.
     * For each found ct_type, appropriate bit is set (e.g., bit 1 for
     * interlaced).
     */
    int sei_ct_type;

    /**
     * dpb_output_delay in picture timing SEI message, see H.264 C.2.2
     */
    int sei_dpb_output_delay;

    /**
     * cpb_removal_delay in picture timing SEI message, see H.264 C.1.2
     */
    int sei_cpb_removal_delay;

    /**
     * recovery_frame_cnt from SEI message
     *
     * Set to -1 if no recovery point SEI message found or to number of frames
     * before playback synchronizes. Frames having recovery point are key
     * frames.
     */
    int sei_recovery_frame_cnt;
    /**
     * recovery_frame is the frame_num at which the next frame should
     * be fully constructed.
     *
     * Set to -1 when not expecting a recovery point.
     */
    int recovery_frame;

    int luma_weight_flag[2];   ///< 7.4.3.2 luma_weight_lX_flag
    int chroma_weight_flag[2]; ///< 7.4.3.2 chroma_weight_lX_flag

    // Timestamp stuff
    int sei_buffering_period_present;  ///< Buffering period SEI flag
    int initial_cpb_removal_delay[32]; ///< Initial timestamps for CPBs

    int cur_chroma_format_idc;

    int16_t slice_row[MAX_SLICES]; ///< to detect when MAX_SLICES is too low

    int sync;                      ///< did we had a keyframe or recovery point

    uint8_t parse_history[4];
    int parse_history_count;
    int parse_last_mb;
}H264Context;


<<<<<<< HEAD
extern const uint8_t ff_h264_chroma_qp[5][QP_MAX_NUM+1]; ///< One chroma qp table for each possible bit depth (8-12).
=======
extern const uint8_t ff_h264_chroma_qp[3][QP_MAX_NUM+1]; ///< One chroma qp table for each supported bit depth (8, 9, 10).
extern const uint16_t ff_h264_mb_sizes[4];
>>>>>>> 0becb078

/**
 * Decode SEI
 */
int ff_h264_decode_sei(H264Context *h);

/**
 * Decode SPS
 */
int ff_h264_decode_seq_parameter_set(H264Context *h);

/**
 * compute profile from sps
 */
int ff_h264_get_profile(SPS *sps);

/**
 * Decode PPS
 */
int ff_h264_decode_picture_parameter_set(H264Context *h, int bit_length);

/**
 * Decode a network abstraction layer unit.
 * @param consumed is the number of bytes used as input
 * @param length is the length of the array
 * @param dst_length is the number of decoded bytes FIXME here or a decode rbsp tailing?
 * @return decoded bytes, might be src+1 if no escapes
 */
const uint8_t *ff_h264_decode_nal(H264Context *h, const uint8_t *src, int *dst_length, int *consumed, int length);

/**
 * Free any data that may have been allocated in the H264 context like SPS, PPS etc.
 */
av_cold void ff_h264_free_context(H264Context *h);

/**
 * Reconstruct bitstream slice_type.
 */
int ff_h264_get_slice_type(const H264Context *h);

/**
 * Allocate tables.
 * needs width/height
 */
int ff_h264_alloc_tables(H264Context *h);

/**
 * Fill the default_ref_list.
 */
int ff_h264_fill_default_ref_list(H264Context *h);

int ff_h264_decode_ref_pic_list_reordering(H264Context *h);
void ff_h264_fill_mbaff_ref_list(H264Context *h);
void ff_h264_remove_all_refs(H264Context *h);

/**
 * Execute the reference picture marking (memory management control operations).
 */
int ff_h264_execute_ref_pic_marking(H264Context *h, MMCO *mmco, int mmco_count);

int ff_h264_decode_ref_pic_marking(H264Context *h, GetBitContext *gb);

void ff_generate_sliding_window_mmcos(H264Context *h);


/**
 * Check if the top & left blocks are available if needed & change the dc mode so it only uses the available blocks.
 */
int ff_h264_check_intra4x4_pred_mode(H264Context *h);

int ff_h264_check_intra_pred_mode(H264Context *h, int mode, int is_chroma);

void ff_h264_hl_decode_mb(H264Context *h);
int ff_h264_frame_start(H264Context *h);
int ff_h264_decode_extradata(H264Context *h, const uint8_t *buf, int size);
av_cold int ff_h264_decode_init(AVCodecContext *avctx);
av_cold void ff_h264_decode_init_vlc(void);

/**
 * Decode a macroblock
 * @return 0 if OK, ER_AC_ERROR / ER_DC_ERROR / ER_MV_ERROR if an error is noticed
 */
int ff_h264_decode_mb_cavlc(H264Context *h);

/**
 * Decode a CABAC coded macroblock
 * @return 0 if OK, ER_AC_ERROR / ER_DC_ERROR / ER_MV_ERROR if an error is noticed
 */
int ff_h264_decode_mb_cabac(H264Context *h);

void ff_h264_init_cabac_states(H264Context *h);

void ff_h264_direct_dist_scale_factor(H264Context * const h);
void ff_h264_direct_ref_list_init(H264Context * const h);
void ff_h264_pred_direct_motion(H264Context * const h, int *mb_type);

void ff_h264_filter_mb_fast( H264Context *h, int mb_x, int mb_y, uint8_t *img_y, uint8_t *img_cb, uint8_t *img_cr, unsigned int linesize, unsigned int uvlinesize);
void ff_h264_filter_mb( H264Context *h, int mb_x, int mb_y, uint8_t *img_y, uint8_t *img_cb, uint8_t *img_cr, unsigned int linesize, unsigned int uvlinesize);

/**
 * Reset SEI values at the beginning of the frame.
 *
 * @param h H.264 context.
 */
void ff_h264_reset_sei(H264Context *h);


/*
o-o o-o
 / / /
o-o o-o
 ,---'
o-o o-o
 / / /
o-o o-o
*/

/* Scan8 organization:
 *    0 1 2 3 4 5 6 7
 * 0  DY    y y y y y
 * 1        y Y Y Y Y
 * 2        y Y Y Y Y
 * 3        y Y Y Y Y
 * 4        y Y Y Y Y
 * 5  DU    u u u u u
 * 6        u U U U U
 * 7        u U U U U
 * 8        u U U U U
 * 9        u U U U U
 * 10 DV    v v v v v
 * 11       v V V V V
 * 12       v V V V V
 * 13       v V V V V
 * 14       v V V V V
 * DY/DU/DV are for luma/chroma DC.
 */

#define LUMA_DC_BLOCK_INDEX   48
#define CHROMA_DC_BLOCK_INDEX 49

//This table must be here because scan8[constant] must be known at compiletime
static const uint8_t scan8[16*3 + 3]={
 4+ 1*8, 5+ 1*8, 4+ 2*8, 5+ 2*8,
 6+ 1*8, 7+ 1*8, 6+ 2*8, 7+ 2*8,
 4+ 3*8, 5+ 3*8, 4+ 4*8, 5+ 4*8,
 6+ 3*8, 7+ 3*8, 6+ 4*8, 7+ 4*8,
 4+ 6*8, 5+ 6*8, 4+ 7*8, 5+ 7*8,
 6+ 6*8, 7+ 6*8, 6+ 7*8, 7+ 7*8,
 4+ 8*8, 5+ 8*8, 4+ 9*8, 5+ 9*8,
 6+ 8*8, 7+ 8*8, 6+ 9*8, 7+ 9*8,
 4+11*8, 5+11*8, 4+12*8, 5+12*8,
 6+11*8, 7+11*8, 6+12*8, 7+12*8,
 4+13*8, 5+13*8, 4+14*8, 5+14*8,
 6+13*8, 7+13*8, 6+14*8, 7+14*8,
 0+ 0*8, 0+ 5*8, 0+10*8
};

static av_always_inline uint32_t pack16to32(int a, int b){
#if HAVE_BIGENDIAN
   return (b&0xFFFF) + (a<<16);
#else
   return (a&0xFFFF) + (b<<16);
#endif
}

static av_always_inline uint16_t pack8to16(int a, int b){
#if HAVE_BIGENDIAN
   return (b&0xFF) + (a<<8);
#else
   return (a&0xFF) + (b<<8);
#endif
}

/**
 * Get the chroma qp.
 */
static av_always_inline int get_chroma_qp(H264Context *h, int t, int qscale){
    return h->pps.chroma_qp_table[t][qscale];
}

/**
 * Get the predicted intra4x4 prediction mode.
 */
static av_always_inline int pred_intra_mode(H264Context *h, int n){
    const int index8= scan8[n];
    const int left= h->intra4x4_pred_mode_cache[index8 - 1];
    const int top = h->intra4x4_pred_mode_cache[index8 - 8];
    const int min= FFMIN(left, top);

    tprintf(h->s.avctx, "mode:%d %d min:%d\n", left ,top, min);

    if(min<0) return DC_PRED;
    else      return min;
}

static av_always_inline void write_back_intra_pred_mode(H264Context *h){
    int8_t *i4x4= h->intra4x4_pred_mode + h->mb2br_xy[h->mb_xy];
    int8_t *i4x4_cache= h->intra4x4_pred_mode_cache;

    AV_COPY32(i4x4, i4x4_cache + 4 + 8*4);
    i4x4[4]= i4x4_cache[7+8*3];
    i4x4[5]= i4x4_cache[7+8*2];
    i4x4[6]= i4x4_cache[7+8*1];
}

static av_always_inline void write_back_non_zero_count(H264Context *h){
    const int mb_xy= h->mb_xy;
    uint8_t *nnz = h->non_zero_count[mb_xy];
    uint8_t *nnz_cache = h->non_zero_count_cache;

    AV_COPY32(&nnz[ 0], &nnz_cache[4+8* 1]);
    AV_COPY32(&nnz[ 4], &nnz_cache[4+8* 2]);
    AV_COPY32(&nnz[ 8], &nnz_cache[4+8* 3]);
    AV_COPY32(&nnz[12], &nnz_cache[4+8* 4]);
    AV_COPY32(&nnz[16], &nnz_cache[4+8* 6]);
    AV_COPY32(&nnz[20], &nnz_cache[4+8* 7]);
    AV_COPY32(&nnz[32], &nnz_cache[4+8*11]);
    AV_COPY32(&nnz[36], &nnz_cache[4+8*12]);

    if(!h->s.chroma_y_shift){
        AV_COPY32(&nnz[24], &nnz_cache[4+8* 8]);
        AV_COPY32(&nnz[28], &nnz_cache[4+8* 9]);
        AV_COPY32(&nnz[40], &nnz_cache[4+8*13]);
        AV_COPY32(&nnz[44], &nnz_cache[4+8*14]);
    }
}

static av_always_inline void write_back_motion_list(H264Context *h, MpegEncContext * const s, int b_stride,
                                                    int b_xy, int b8_xy, int mb_type, int list )
{
    int16_t (*mv_dst)[2] = &s->current_picture.f.motion_val[list][b_xy];
    int16_t (*mv_src)[2] = &h->mv_cache[list][scan8[0]];
    AV_COPY128(mv_dst + 0*b_stride, mv_src + 8*0);
    AV_COPY128(mv_dst + 1*b_stride, mv_src + 8*1);
    AV_COPY128(mv_dst + 2*b_stride, mv_src + 8*2);
    AV_COPY128(mv_dst + 3*b_stride, mv_src + 8*3);
    if( CABAC ) {
        uint8_t (*mvd_dst)[2] = &h->mvd_table[list][FMO ? 8*h->mb_xy : h->mb2br_xy[h->mb_xy]];
        uint8_t (*mvd_src)[2] = &h->mvd_cache[list][scan8[0]];
        if(IS_SKIP(mb_type))
            AV_ZERO128(mvd_dst);
        else{
            AV_COPY64(mvd_dst, mvd_src + 8*3);
            AV_COPY16(mvd_dst + 3 + 3, mvd_src + 3 + 8*0);
            AV_COPY16(mvd_dst + 3 + 2, mvd_src + 3 + 8*1);
            AV_COPY16(mvd_dst + 3 + 1, mvd_src + 3 + 8*2);
        }
    }

    {
        int8_t *ref_index = &s->current_picture.f.ref_index[list][b8_xy];
        int8_t *ref_cache = h->ref_cache[list];
        ref_index[0+0*2]= ref_cache[scan8[0]];
        ref_index[1+0*2]= ref_cache[scan8[4]];
        ref_index[0+1*2]= ref_cache[scan8[8]];
        ref_index[1+1*2]= ref_cache[scan8[12]];
    }
}

static av_always_inline void write_back_motion(H264Context *h, int mb_type){
    MpegEncContext * const s = &h->s;
    const int b_stride = h->b_stride;
    const int b_xy = 4*s->mb_x + 4*s->mb_y*h->b_stride; //try mb2b(8)_xy
    const int b8_xy= 4*h->mb_xy;

    if(USES_LIST(mb_type, 0)){
        write_back_motion_list(h, s, b_stride, b_xy, b8_xy, mb_type, 0);
    }else{
        fill_rectangle(&s->current_picture.f.ref_index[0][b8_xy],
                       2, 2, 2, (uint8_t)LIST_NOT_USED, 1);
    }
    if(USES_LIST(mb_type, 1)){
        write_back_motion_list(h, s, b_stride, b_xy, b8_xy, mb_type, 1);
    }

    if(h->slice_type_nos == AV_PICTURE_TYPE_B && CABAC){
        if(IS_8X8(mb_type)){
            uint8_t *direct_table = &h->direct_table[4*h->mb_xy];
            direct_table[1] = h->sub_mb_type[1]>>1;
            direct_table[2] = h->sub_mb_type[2]>>1;
            direct_table[3] = h->sub_mb_type[3]>>1;
        }
    }
}

static av_always_inline int get_dct8x8_allowed(H264Context *h){
    if(h->sps.direct_8x8_inference_flag)
        return !(AV_RN64A(h->sub_mb_type) & ((MB_TYPE_16x8|MB_TYPE_8x16|MB_TYPE_8x8                )*0x0001000100010001ULL));
    else
        return !(AV_RN64A(h->sub_mb_type) & ((MB_TYPE_16x8|MB_TYPE_8x16|MB_TYPE_8x8|MB_TYPE_DIRECT2)*0x0001000100010001ULL));
}

#endif /* AVCODEC_H264_H */<|MERGE_RESOLUTION|>--- conflicted
+++ resolved
@@ -601,12 +601,8 @@
 }H264Context;
 
 
-<<<<<<< HEAD
 extern const uint8_t ff_h264_chroma_qp[5][QP_MAX_NUM+1]; ///< One chroma qp table for each possible bit depth (8-12).
-=======
-extern const uint8_t ff_h264_chroma_qp[3][QP_MAX_NUM+1]; ///< One chroma qp table for each supported bit depth (8, 9, 10).
 extern const uint16_t ff_h264_mb_sizes[4];
->>>>>>> 0becb078
 
 /**
  * Decode SEI

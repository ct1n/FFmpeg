/*
 * RealAudio 2.0 (28.8K)
 * Copyright (c) 2003 the ffmpeg project
 *
 * This file is part of FFmpeg.
 *
 * FFmpeg is free software; you can redistribute it and/or
 * modify it under the terms of the GNU Lesser General Public
 * License as published by the Free Software Foundation; either
 * version 2.1 of the License, or (at your option) any later version.
 *
 * FFmpeg is distributed in the hope that it will be useful,
 * but WITHOUT ANY WARRANTY; without even the implied warranty of
 * MERCHANTABILITY or FITNESS FOR A PARTICULAR PURPOSE.  See the GNU
 * Lesser General Public License for more details.
 *
 * You should have received a copy of the GNU Lesser General Public
 * License along with FFmpeg; if not, write to the Free Software
 * Foundation, Inc., 51 Franklin Street, Fifth Floor, Boston, MA 02110-1301 USA
 */

#include "libavutil/float_dsp.h"
#include "avcodec.h"
#define BITSTREAM_READER_LE
#include "get_bits.h"
#include "ra288.h"
#include "lpc.h"
#include "celp_filters.h"

#define MAX_BACKWARD_FILTER_ORDER  36
#define MAX_BACKWARD_FILTER_LEN    40
#define MAX_BACKWARD_FILTER_NONREC 35

#define RA288_BLOCK_SIZE        5
#define RA288_BLOCKS_PER_FRAME 32

typedef struct {
    AVFrame frame;
    DSPContext dsp;
    AVFloatDSPContext fdsp;
    DECLARE_ALIGNED(32, float,   sp_lpc)[FFALIGN(36, 16)];   ///< LPC coefficients for speech data (spec: A)
    DECLARE_ALIGNED(32, float, gain_lpc)[FFALIGN(10, 16)];   ///< LPC coefficients for gain        (spec: GB)

    /** speech data history                                      (spec: SB).
     *  Its first 70 coefficients are updated only at backward filtering.
     */
    float sp_hist[111];

    /// speech part of the gain autocorrelation                  (spec: REXP)
    float sp_rec[37];

    /** log-gain history                                         (spec: SBLG).
     *  Its first 28 coefficients are updated only at backward filtering.
     */
    float gain_hist[38];

    /// recursive part of the gain autocorrelation               (spec: REXPLG)
    float gain_rec[11];
} RA288Context;

static av_cold int ra288_decode_init(AVCodecContext *avctx)
{
    RA288Context *ractx = avctx->priv_data;
    avctx->sample_fmt = AV_SAMPLE_FMT_FLT;
    avpriv_float_dsp_init(&ractx->fdsp, avctx->flags & CODEC_FLAG_BITEXACT);

    avcodec_get_frame_defaults(&ractx->frame);
    avctx->coded_frame = &ractx->frame;

    return 0;
}

static void convolve(float *tgt, const float *src, int len, int n)
{
    for (; n >= 0; n--)
        tgt[n] = ff_scalarproduct_float_c(src, src - n, len);

}

static void decode(RA288Context *ractx, float gain, int cb_coef)
{
    int i;
    double sumsum;
    float sum, buffer[5];
    float *block = ractx->sp_hist + 70 + 36; // current block
    float *gain_block = ractx->gain_hist + 28;

    memmove(ractx->sp_hist + 70, ractx->sp_hist + 75, 36*sizeof(*block));

    /* block 46 of G.728 spec */
    sum = 32.;
    for (i=0; i < 10; i++)
        sum -= gain_block[9-i] * ractx->gain_lpc[i];

    /* block 47 of G.728 spec */
    sum = av_clipf(sum, 0, 60);

    /* block 48 of G.728 spec */
    /* exp(sum * 0.1151292546497) == pow(10.0,sum/20) */
    sumsum = exp(sum * 0.1151292546497) * gain * (1.0/(1<<23));

    for (i=0; i < 5; i++)
        buffer[i] = codetable[cb_coef][i] * sumsum;

<<<<<<< HEAD
    sum = ff_dot_productf(buffer, buffer, 5);
=======
    sum = ff_scalarproduct_float_c(buffer, buffer, 5) * ((1 << 24) / 5.);
>>>>>>> 7627c35a

    sum = FFMAX(sum, 5. / (1<<24));

    /* shift and store */
    memmove(gain_block, gain_block + 1, 9 * sizeof(*gain_block));

    gain_block[9] = 10 * log10(sum) + (10*log10(((1<<24)/5.)) - 32);

    ff_celp_lp_synthesis_filterf(block, ractx->sp_lpc, buffer, 5, 36);
}

/**
 * Hybrid window filtering, see blocks 36 and 49 of the G.728 specification.
 *
 * @param order   filter order
 * @param n       input length
 * @param non_rec number of non-recursive samples
 * @param out     filter output
 * @param hist    pointer to the input history of the filter
 * @param out     pointer to the non-recursive part of the output
 * @param out2    pointer to the recursive part of the output
 * @param window  pointer to the windowing function table
 */
static void do_hybrid_window(RA288Context *ractx,
                             int order, int n, int non_rec, float *out,
                             float *hist, float *out2, const float *window)
{
    int i;
    float buffer1[MAX_BACKWARD_FILTER_ORDER + 1];
    float buffer2[MAX_BACKWARD_FILTER_ORDER + 1];
    LOCAL_ALIGNED(32, float, work, [FFALIGN(MAX_BACKWARD_FILTER_ORDER +
                                            MAX_BACKWARD_FILTER_LEN   +
                                            MAX_BACKWARD_FILTER_NONREC, 16)]);

    ractx->fdsp.vector_fmul(work, window, hist, FFALIGN(order + n + non_rec, 16));

    convolve(buffer1, work + order    , n      , order);
    convolve(buffer2, work + order + n, non_rec, order);

    for (i=0; i <= order; i++) {
        out2[i] = out2[i] * 0.5625 + buffer1[i];
        out [i] = out2[i]          + buffer2[i];
    }

    /* Multiply by the white noise correcting factor (WNCF). */
    *out *= 257./256.;
}

/**
 * Backward synthesis filter, find the LPC coefficients from past speech data.
 */
static void backward_filter(RA288Context *ractx,
                            float *hist, float *rec, const float *window,
                            float *lpc, const float *tab,
                            int order, int n, int non_rec, int move_size)
{
    float temp[MAX_BACKWARD_FILTER_ORDER+1];

    do_hybrid_window(ractx, order, n, non_rec, temp, hist, rec, window);

    if (!compute_lpc_coefs(temp, order, lpc, 0, 1, 1))
        ractx->fdsp.vector_fmul(lpc, lpc, tab, FFALIGN(order, 16));

    memmove(hist, hist + n, move_size*sizeof(*hist));
}

static int ra288_decode_frame(AVCodecContext * avctx, void *data,
                              int *got_frame_ptr, AVPacket *avpkt)
{
    const uint8_t *buf = avpkt->data;
    int buf_size = avpkt->size;
    float *out;
    int i, ret;
    RA288Context *ractx = avctx->priv_data;
    GetBitContext gb;

    if (buf_size < avctx->block_align) {
        av_log(avctx, AV_LOG_ERROR,
               "Error! Input buffer is too small [%d<%d]\n",
               buf_size, avctx->block_align);
        return AVERROR_INVALIDDATA;
    }

    /* get output buffer */
    ractx->frame.nb_samples = RA288_BLOCK_SIZE * RA288_BLOCKS_PER_FRAME;
    if ((ret = avctx->get_buffer(avctx, &ractx->frame)) < 0) {
        av_log(avctx, AV_LOG_ERROR, "get_buffer() failed\n");
        return ret;
    }
    out = (float *)ractx->frame.data[0];

    init_get_bits(&gb, buf, avctx->block_align * 8);

    for (i=0; i < RA288_BLOCKS_PER_FRAME; i++) {
        float gain = amptable[get_bits(&gb, 3)];
        int cb_coef = get_bits(&gb, 6 + (i&1));

        decode(ractx, gain, cb_coef);

        memcpy(out, &ractx->sp_hist[70 + 36], RA288_BLOCK_SIZE * sizeof(*out));
        out += RA288_BLOCK_SIZE;

        if ((i & 7) == 3) {
            backward_filter(ractx, ractx->sp_hist, ractx->sp_rec, syn_window,
                            ractx->sp_lpc, syn_bw_tab, 36, 40, 35, 70);

            backward_filter(ractx, ractx->gain_hist, ractx->gain_rec, gain_window,
                            ractx->gain_lpc, gain_bw_tab, 10, 8, 20, 28);
        }
    }

    *got_frame_ptr   = 1;
    *(AVFrame *)data = ractx->frame;

    return avctx->block_align;
}

AVCodec ff_ra_288_decoder = {
    .name           = "real_288",
    .type           = AVMEDIA_TYPE_AUDIO,
    .id             = AV_CODEC_ID_RA_288,
    .priv_data_size = sizeof(RA288Context),
    .init           = ra288_decode_init,
    .decode         = ra288_decode_frame,
    .capabilities   = CODEC_CAP_DR1,
    .long_name      = NULL_IF_CONFIG_SMALL("RealAudio 2.0 (28.8K)"),
};<|MERGE_RESOLUTION|>--- conflicted
+++ resolved
@@ -102,11 +102,7 @@
     for (i=0; i < 5; i++)
         buffer[i] = codetable[cb_coef][i] * sumsum;
 
-<<<<<<< HEAD
-    sum = ff_dot_productf(buffer, buffer, 5);
-=======
-    sum = ff_scalarproduct_float_c(buffer, buffer, 5) * ((1 << 24) / 5.);
->>>>>>> 7627c35a
+    sum = ff_scalarproduct_float_c(buffer, buffer, 5);
 
     sum = FFMAX(sum, 5. / (1<<24));
 

--- conflicted
+++ resolved
@@ -57,14 +57,7 @@
     { 7680, 4320, 1, 0, 1, 6,  1, 3840, 2160, 0, 0, 3, 3 },
 };
 
-<<<<<<< HEAD
-/**
- * Dirac Specification ->
- * Table 10.4 - Available preset pixel aspect ratio values
- */
-=======
 /* [DIRAC_STD] Table 10.4 - Available preset pixel aspect ratio values */
->>>>>>> a1bcc76e
 static const AVRational dirac_preset_aspect_ratios[] = {
     {1, 1},
     {10, 11},
@@ -74,29 +67,16 @@
     {4, 3},
 };
 
-<<<<<<< HEAD
-/**
- * Dirac Specification ->
- * Values 9,10 of 10.3.5 Frame Rate. Table 10.3 Available preset frame rate values
-=======
 /* [DIRAC_STD] Values 9,10 of 10.3.5 Frame Rate.
  * Table 10.3 Available preset frame rate values
->>>>>>> a1bcc76e
  */
 static const AVRational dirac_frame_rate[] = {
     {15000, 1001},
     {25, 2},
 };
 
-<<<<<<< HEAD
-/**
- * Dirac Specification ->
- * This should be equivalent to Table 10.5 Available signal range presets
- */
-=======
 /* [DIRAC_STD] This should be equivalent to Table 10.5 Available signal
  * range presets */
->>>>>>> a1bcc76e
 static const struct {
     uint8_t             bitdepth;
     enum AVColorRange   color_range;
@@ -125,28 +105,14 @@
     { AVCOL_PRI_BT709,     AVCOL_SPC_BT709,   AVCOL_TRC_UNSPECIFIED /* DCinema */ },
 };
 
-<<<<<<< HEAD
-/**
- * Dirac Specification ->
- * Table 10.2 Supported chroma sampling formats + Luma Offset
- */
-=======
 /* [DIRAC_STD] Table 10.2 Supported chroma sampling formats + luma Offset */
->>>>>>> a1bcc76e
 static const enum PixelFormat dirac_pix_fmt[2][3] = {
     { PIX_FMT_YUV444P,  PIX_FMT_YUV422P,  PIX_FMT_YUV420P  },
     { PIX_FMT_YUVJ444P, PIX_FMT_YUVJ422P, PIX_FMT_YUVJ420P },
 };
 
-<<<<<<< HEAD
-/**
- * Dirac Specification ->
- * 10.3 Parse Source Parameters. source_parameters(base_video_format)
- */
-=======
 /* [DIRAC_STD] 10.3 Parse Source Parameters.
  * source_parameters(base_video_format) */
->>>>>>> a1bcc76e
 static int parse_source_parameters(AVCodecContext *avctx, GetBitContext *gb,
                                    dirac_source_params *source)
 {
@@ -155,18 +121,6 @@
     int idx;
 
     /* [DIRAC_STD] 10.3.2 Frame size. frame_size(video_params) */
-<<<<<<< HEAD
-    if (get_bits1(gb)) {                         /* [DIRAC_STD] custom_dimensions_flag */
-        source->width  = svq3_get_ue_golomb(gb); /* [DIRAC_STD] FRAME_WIDTH            */
-        source->height = svq3_get_ue_golomb(gb); /* [DIRAC_STD] FRAME_HEIGHT           */
-    }
-
-    /* [DIRAC_STD] 10.3.3 Chroma Sampling Format.
-       chroma_sampling_format(video_params) */
-    if (get_bits1(gb))                                  /* [DIRAC_STD] custom_chroma_format_flag */
-        source->chroma_format = svq3_get_ue_golomb(gb); /*[DIRAC_STD] CHROMA_FORMAT_INDEX        */
-    if (source->chroma_format > 2U) {
-=======
     /* [DIRAC_STD] custom_dimensions_flag */
     if (get_bits1(gb)) {
         source->width  = svq3_get_ue_golomb(gb); /* [DIRAC_STD] FRAME_WIDTH  */
@@ -179,25 +133,18 @@
     if (get_bits1(gb))
         /* [DIRAC_STD] CHROMA_FORMAT_INDEX */
         source->chroma_format = svq3_get_ue_golomb(gb);
-    if (source->chroma_format > 2) {
->>>>>>> a1bcc76e
+    if (source->chroma_format > 2U) {
         av_log(avctx, AV_LOG_ERROR, "Unknown chroma format %d\n",
                source->chroma_format);
         return AVERROR_INVALIDDATA;
     }
 
     /* [DIRAC_STD] 10.3.4 Scan Format. scan_format(video_params) */
-<<<<<<< HEAD
-    if (get_bits1(gb))                               /* [DIRAC_STD] custom_scan_format_flag */
-        source->interlaced = svq3_get_ue_golomb(gb); /* [DIRAC_STD] SOURCE_SAMPLING         */
-    if (source->interlaced > 1U)
-=======
     /* [DIRAC_STD] custom_scan_format_flag */
     if (get_bits1(gb))
         /* [DIRAC_STD] SOURCE_SAMPLING */
         source->interlaced = svq3_get_ue_golomb(gb);
-    if (source->interlaced > 1)
->>>>>>> a1bcc76e
+    if (source->interlaced > 1U)
         return AVERROR_INVALIDDATA;
 
     /* [DIRAC_STD] 10.3.5 Frame Rate. frame_rate(video_params) */
@@ -207,14 +154,6 @@
         if (source->frame_rate_index > 10U)
             return AVERROR_INVALIDDATA;
 
-<<<<<<< HEAD
-        if (!source->frame_rate_index){
-            frame_rate.num = svq3_get_ue_golomb(gb); /* [DIRAC_STD] FRAME_RATE_NUMER */
-            frame_rate.den = svq3_get_ue_golomb(gb); /* [DIRAC_STD] FRAME_RATE_DENOM */
-        }
-    }
-    if (source->frame_rate_index > 0) { /* [DIRAC_STD] preset_frame_rate(video_params,index) */
-=======
         if (!source->frame_rate_index) {
             /* [DIRAC_STD] FRAME_RATE_NUMER */
             frame_rate.num = svq3_get_ue_golomb(gb);
@@ -224,31 +163,20 @@
     }
     /* [DIRAC_STD] preset_frame_rate(video_params, index) */
     if (source->frame_rate_index > 0) {
->>>>>>> a1bcc76e
         if (source->frame_rate_index <= 8)
             frame_rate = avpriv_frame_rate_tab[source->frame_rate_index];  /* [DIRAC_STD] Table 10.3 values 1-8  */
         else
-<<<<<<< HEAD
-            frame_rate = dirac_frame_rate[source->frame_rate_index-9]; /* [DIRAC_STD] Table 10.3 values 9-10 */
-=======
              /* [DIRAC_STD] Table 10.3 values 9-10 */
             frame_rate = dirac_frame_rate[source->frame_rate_index-9];
->>>>>>> a1bcc76e
     }
     av_reduce(&avctx->time_base.num, &avctx->time_base.den,
               frame_rate.den, frame_rate.num, 1<<30);
 
-<<<<<<< HEAD
-    /* [DIRAC_STD] 10.3.6 Pixel Aspect Ratio. pixel_aspect_ratio(video_params) */
-    if (get_bits1(gb)) { /* [DIRAC_STD] custom_pixel_aspect_ratio_flag */
-        source->aspect_ratio_index = svq3_get_ue_golomb(gb); /* [DIRAC_STD] index */
-=======
     /* [DIRAC_STD] 10.3.6 Pixel Aspect Ratio.
      * pixel_aspect_ratio(video_params) */
     if (get_bits1(gb)) { /* [DIRAC_STD] custom_pixel_aspect_ratio_flag */
          /* [DIRAC_STD] index */
         source->aspect_ratio_index = svq3_get_ue_golomb(gb);
->>>>>>> a1bcc76e
 
         if (source->aspect_ratio_index > 6U)
             return AVERROR_INVALIDDATA;
@@ -258,29 +186,11 @@
             avctx->sample_aspect_ratio.den = svq3_get_ue_golomb(gb);
         }
     }
-<<<<<<< HEAD
-    if (source->aspect_ratio_index > 0) /* [DIRAC_STD] Take value from Table 10.4 Available preset pixel aspect ratio values */
-        avctx->sample_aspect_ratio =
-            dirac_preset_aspect_ratios[source->aspect_ratio_index-1];
-
-    /* [DIRAC_STD] 10.3.7 Clean area. clean_area(video_params) */
-    if (get_bits1(gb)) { /* [DIRAC_STD] custom_clean_area_flag */
-        source->clean_width        = svq3_get_ue_golomb(gb); /* [DIRAC_STD] CLEAN_WIDTH        */
-        source->clean_height       = svq3_get_ue_golomb(gb); /* [DIRAC_STD] CLEAN_HEIGHT       */
-        source->clean_left_offset  = svq3_get_ue_golomb(gb); /* [DIRAC_STD] CLEAN_LEFT_OFFSET  */
-        source->clean_right_offset = svq3_get_ue_golomb(gb); /* [DIRAC_STD] CLEAN_RIGHT_OFFSET */
-    }
-
-    /*[DIRAC_STD] 10.3.8 Signal range. signal_range(video_params)
-      WARNING: Some adaptation seemed to be done using the AVCOL_RANGE_MPEG/JPEG values */
-    if (get_bits1(gb)) {                                    /*[DIRAC_STD] custom_signal_range_flag */
-        source->pixel_range_index = svq3_get_ue_golomb(gb); /*[DIRAC_STD] index */
-=======
     /* [DIRAC_STD] Take value from Table 10.4 Available preset pixel
      *  aspect ratio values */
     if (source->aspect_ratio_index > 0)
         avctx->sample_aspect_ratio =
-                dirac_preset_aspect_ratios[source->aspect_ratio_index-1];
+            dirac_preset_aspect_ratios[source->aspect_ratio_index-1];
 
     /* [DIRAC_STD] 10.3.7 Clean area. clean_area(video_params) */
     if (get_bits1(gb)) { /* [DIRAC_STD] custom_clean_area_flag */
@@ -300,7 +210,6 @@
     if (get_bits1(gb)) { /* [DIRAC_STD] custom_signal_range_flag */
         /* [DIRAC_STD] index */
         source->pixel_range_index = svq3_get_ue_golomb(gb);
->>>>>>> a1bcc76e
 
         if (source->pixel_range_index > 4U)
             return AVERROR_INVALIDDATA;
@@ -309,15 +218,6 @@
         if (!source->pixel_range_index) {
             luma_offset = svq3_get_ue_golomb(gb);
             luma_depth  = av_log2(svq3_get_ue_golomb(gb))+1;
-<<<<<<< HEAD
-            svq3_get_ue_golomb(gb); /* chroma offset @Jordi: Why are these two ignored? */
-            svq3_get_ue_golomb(gb); /* chroma excursion */
-
-            avctx->color_range = luma_offset ? AVCOL_RANGE_MPEG : AVCOL_RANGE_JPEG;
-        }
-    }
-    if (source->pixel_range_index > 0) { /*[DIRAC_STD] Take values from Table 10.5 Available signal range presets */
-=======
             svq3_get_ue_golomb(gb); /* chroma offset    */
             svq3_get_ue_golomb(gb); /* chroma excursion */
             avctx->color_range = luma_offset ? AVCOL_RANGE_MPEG : AVCOL_RANGE_JPEG;
@@ -326,7 +226,6 @@
     /* [DIRAC_STD] Table 10.5
      * Available signal range presets <--> pixel_range_presets */
     if (source->pixel_range_index > 0) {
->>>>>>> a1bcc76e
         idx                = source->pixel_range_index-1;
         luma_depth         = pixel_range_presets[idx].bitdepth;
         avctx->color_range = pixel_range_presets[idx].color_range;
@@ -339,12 +238,8 @@
 
     /* [DIRAC_STD] 10.3.9 Colour specification. colour_spec(video_params) */
     if (get_bits1(gb)) { /* [DIRAC_STD] custom_colour_spec_flag */
-<<<<<<< HEAD
-        idx = source->color_spec_index = svq3_get_ue_golomb(gb); /* [DIRAC_STD] index */
-=======
          /* [DIRAC_STD] index */
         idx = source->color_spec_index = svq3_get_ue_golomb(gb);
->>>>>>> a1bcc76e
 
         if (source->color_spec_index > 4U)
             return AVERROR_INVALIDDATA;
@@ -354,21 +249,13 @@
         avctx->color_trc       = dirac_color_presets[idx].color_trc;
 
         if (!source->color_spec_index) {
-<<<<<<< HEAD
-            /* [DIRAC_STD] 10.3.9.1 Color primaries */
-=======
             /* [DIRAC_STD] 10.3.9.1 Colour primaries */
->>>>>>> a1bcc76e
             if (get_bits1(gb)) {
                 idx = svq3_get_ue_golomb(gb);
                 if (idx < 3U)
                     avctx->color_primaries = dirac_primaries[idx];
             }
-<<<<<<< HEAD
-            /* [DIRAC_STD] 10.3.9.2 Color matrix */
-=======
             /* [DIRAC_STD] 10.3.9.2 Colour matrix */
->>>>>>> a1bcc76e
             if (get_bits1(gb)) {
                 idx = svq3_get_ue_golomb(gb);
                 if (!idx)
@@ -390,14 +277,7 @@
     return 0;
 }
 
-<<<<<<< HEAD
-/**
- * Dirac Specification ->
- *  10. Sequence Header. sequence_header()
- */
-=======
 /* [DIRAC_STD] 10. Sequence Header. sequence_header() */
->>>>>>> a1bcc76e
 int avpriv_dirac_parse_sequence_header(AVCodecContext *avctx, GetBitContext *gb,
                                    dirac_source_params *source)
 {
@@ -411,11 +291,7 @@
     avctx->profile = svq3_get_ue_golomb(gb);
     avctx->level   = svq3_get_ue_golomb(gb);
     /* [DIRAC_SPEC] sequence_header() -> base_video_format as defined in
-<<<<<<< HEAD
-       10.2 Base Video Format, table 10.1 Dirac predefined video formats */
-=======
      * 10.2 Base Video Format, table 10.1 Dirac predefined video formats */
->>>>>>> a1bcc76e
     video_format   = svq3_get_ue_golomb(gb);
 
     if (version_major < 2)
@@ -439,13 +315,8 @@
 
     avcodec_set_dimensions(avctx, source->width, source->height);
 
-<<<<<<< HEAD
-    /*[DIRAC_STD] picture_coding_mode shall be 0 for fields and 1 for frames
-      currently only used to signal field coding */
-=======
     /* [DIRAC_STD] picture_coding_mode shall be 0 for fields and 1 for frames
      * currently only used to signal field coding */
->>>>>>> a1bcc76e
     picture_coding_mode = svq3_get_ue_golomb(gb);
     if (picture_coding_mode != 0) {
         av_log(avctx, AV_LOG_ERROR, "Unsupported picture coding mode %d",

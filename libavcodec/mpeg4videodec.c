--- conflicted
+++ resolved
@@ -2065,18 +2065,11 @@
         ctx->divx_version = ver;
         ctx->divx_build   = build;
         s->divx_packed  = e == 3 && last == 'p';
-<<<<<<< HEAD
-        if (s->divx_packed && !s->showed_packed_warning) {
+        if (s->divx_packed && !ctx->showed_packed_warning) {
             av_log(s->avctx, AV_LOG_INFO, "Video uses a non-standard and "
                    "wasteful way to store B-frames ('packed B-frames'). "
                    "Consider using a tool like VirtualDub or avidemux to fix it.\n");
-            s->showed_packed_warning = 1;
-=======
-        if (s->divx_packed && !ctx->showed_packed_warning) {
-            av_log(s->avctx, AV_LOG_WARNING,
-                   "Invalid and inefficient vfw-avi packed B frames detected\n");
             ctx->showed_packed_warning = 1;
->>>>>>> ff7ffe48
         }
     }
 

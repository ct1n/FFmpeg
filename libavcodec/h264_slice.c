/*
 * H.26L/H.264/AVC/JVT/14496-10/... decoder
 * Copyright (c) 2003 Michael Niedermayer <michaelni@gmx.at>
 *
 * This file is part of FFmpeg.
 *
 * FFmpeg is free software; you can redistribute it and/or
 * modify it under the terms of the GNU Lesser General Public
 * License as published by the Free Software Foundation; either
 * version 2.1 of the License, or (at your option) any later version.
 *
 * FFmpeg is distributed in the hope that it will be useful,
 * but WITHOUT ANY WARRANTY; without even the implied warranty of
 * MERCHANTABILITY or FITNESS FOR A PARTICULAR PURPOSE.  See the GNU
 * Lesser General Public License for more details.
 *
 * You should have received a copy of the GNU Lesser General Public
 * License along with FFmpeg; if not, write to the Free Software
 * Foundation, Inc., 51 Franklin Street, Fifth Floor, Boston, MA 02110-1301 USA
 */

/**
 * @file
 * H.264 / AVC / MPEG4 part10 codec.
 * @author Michael Niedermayer <michaelni@gmx.at>
 */

#include "libavutil/avassert.h"
#include "libavutil/imgutils.h"
#include "libavutil/timer.h"
#include "internal.h"
#include "cabac.h"
#include "cabac_functions.h"
#include "error_resilience.h"
#include "avcodec.h"
#include "h264.h"
#include "h264data.h"
#include "h264chroma.h"
#include "h264_mvpred.h"
#include "golomb.h"
#include "mathops.h"
#include "mpegutils.h"
#include "rectangle.h"
#include "thread.h"


static const uint8_t rem6[QP_MAX_NUM + 1] = {
    0, 1, 2, 3, 4, 5, 0, 1, 2, 3, 4, 5, 0, 1, 2, 3, 4, 5, 0, 1, 2,
    3, 4, 5, 0, 1, 2, 3, 4, 5, 0, 1, 2, 3, 4, 5, 0, 1, 2, 3, 4, 5,
    0, 1, 2, 3, 4, 5, 0, 1, 2, 3, 4, 5, 0, 1, 2, 3, 4, 5, 0, 1, 2,
    3, 4, 5, 0, 1, 2, 3, 4, 5, 0, 1, 2, 3, 4, 5, 0, 1, 2, 3, 4, 5,
    0, 1, 2, 3,
};

static const uint8_t div6[QP_MAX_NUM + 1] = {
    0, 0, 0, 0, 0, 0, 1, 1, 1, 1, 1, 1, 2, 2, 2, 2, 2, 2, 3,  3,  3,
    3, 3, 3, 4, 4, 4, 4, 4, 4, 5, 5, 5, 5, 5, 5, 6, 6, 6, 6,  6,  6,
    7, 7, 7, 7, 7, 7, 8, 8, 8, 8, 8, 8, 9, 9, 9, 9, 9, 9, 10, 10, 10,
   10,10,10,11,11,11,11,11,11,12,12,12,12,12,12,13,13,13, 13, 13, 13,
   14,14,14,14,
};

static const uint8_t field_scan[16+1] = {
    0 + 0 * 4, 0 + 1 * 4, 1 + 0 * 4, 0 + 2 * 4,
    0 + 3 * 4, 1 + 1 * 4, 1 + 2 * 4, 1 + 3 * 4,
    2 + 0 * 4, 2 + 1 * 4, 2 + 2 * 4, 2 + 3 * 4,
    3 + 0 * 4, 3 + 1 * 4, 3 + 2 * 4, 3 + 3 * 4,
};

static const uint8_t field_scan8x8[64+1] = {
    0 + 0 * 8, 0 + 1 * 8, 0 + 2 * 8, 1 + 0 * 8,
    1 + 1 * 8, 0 + 3 * 8, 0 + 4 * 8, 1 + 2 * 8,
    2 + 0 * 8, 1 + 3 * 8, 0 + 5 * 8, 0 + 6 * 8,
    0 + 7 * 8, 1 + 4 * 8, 2 + 1 * 8, 3 + 0 * 8,
    2 + 2 * 8, 1 + 5 * 8, 1 + 6 * 8, 1 + 7 * 8,
    2 + 3 * 8, 3 + 1 * 8, 4 + 0 * 8, 3 + 2 * 8,
    2 + 4 * 8, 2 + 5 * 8, 2 + 6 * 8, 2 + 7 * 8,
    3 + 3 * 8, 4 + 1 * 8, 5 + 0 * 8, 4 + 2 * 8,
    3 + 4 * 8, 3 + 5 * 8, 3 + 6 * 8, 3 + 7 * 8,
    4 + 3 * 8, 5 + 1 * 8, 6 + 0 * 8, 5 + 2 * 8,
    4 + 4 * 8, 4 + 5 * 8, 4 + 6 * 8, 4 + 7 * 8,
    5 + 3 * 8, 6 + 1 * 8, 6 + 2 * 8, 5 + 4 * 8,
    5 + 5 * 8, 5 + 6 * 8, 5 + 7 * 8, 6 + 3 * 8,
    7 + 0 * 8, 7 + 1 * 8, 6 + 4 * 8, 6 + 5 * 8,
    6 + 6 * 8, 6 + 7 * 8, 7 + 2 * 8, 7 + 3 * 8,
    7 + 4 * 8, 7 + 5 * 8, 7 + 6 * 8, 7 + 7 * 8,
};

static const uint8_t field_scan8x8_cavlc[64+1] = {
    0 + 0 * 8, 1 + 1 * 8, 2 + 0 * 8, 0 + 7 * 8,
    2 + 2 * 8, 2 + 3 * 8, 2 + 4 * 8, 3 + 3 * 8,
    3 + 4 * 8, 4 + 3 * 8, 4 + 4 * 8, 5 + 3 * 8,
    5 + 5 * 8, 7 + 0 * 8, 6 + 6 * 8, 7 + 4 * 8,
    0 + 1 * 8, 0 + 3 * 8, 1 + 3 * 8, 1 + 4 * 8,
    1 + 5 * 8, 3 + 1 * 8, 2 + 5 * 8, 4 + 1 * 8,
    3 + 5 * 8, 5 + 1 * 8, 4 + 5 * 8, 6 + 1 * 8,
    5 + 6 * 8, 7 + 1 * 8, 6 + 7 * 8, 7 + 5 * 8,
    0 + 2 * 8, 0 + 4 * 8, 0 + 5 * 8, 2 + 1 * 8,
    1 + 6 * 8, 4 + 0 * 8, 2 + 6 * 8, 5 + 0 * 8,
    3 + 6 * 8, 6 + 0 * 8, 4 + 6 * 8, 6 + 2 * 8,
    5 + 7 * 8, 6 + 4 * 8, 7 + 2 * 8, 7 + 6 * 8,
    1 + 0 * 8, 1 + 2 * 8, 0 + 6 * 8, 3 + 0 * 8,
    1 + 7 * 8, 3 + 2 * 8, 2 + 7 * 8, 4 + 2 * 8,
    3 + 7 * 8, 5 + 2 * 8, 4 + 7 * 8, 5 + 4 * 8,
    6 + 3 * 8, 6 + 5 * 8, 7 + 3 * 8, 7 + 7 * 8,
};

// zigzag_scan8x8_cavlc[i] = zigzag_scan8x8[(i/4) + 16*(i%4)]
static const uint8_t zigzag_scan8x8_cavlc[64+1] = {
    0 + 0 * 8, 1 + 1 * 8, 1 + 2 * 8, 2 + 2 * 8,
    4 + 1 * 8, 0 + 5 * 8, 3 + 3 * 8, 7 + 0 * 8,
    3 + 4 * 8, 1 + 7 * 8, 5 + 3 * 8, 6 + 3 * 8,
    2 + 7 * 8, 6 + 4 * 8, 5 + 6 * 8, 7 + 5 * 8,
    1 + 0 * 8, 2 + 0 * 8, 0 + 3 * 8, 3 + 1 * 8,
    3 + 2 * 8, 0 + 6 * 8, 4 + 2 * 8, 6 + 1 * 8,
    2 + 5 * 8, 2 + 6 * 8, 6 + 2 * 8, 5 + 4 * 8,
    3 + 7 * 8, 7 + 3 * 8, 4 + 7 * 8, 7 + 6 * 8,
    0 + 1 * 8, 3 + 0 * 8, 0 + 4 * 8, 4 + 0 * 8,
    2 + 3 * 8, 1 + 5 * 8, 5 + 1 * 8, 5 + 2 * 8,
    1 + 6 * 8, 3 + 5 * 8, 7 + 1 * 8, 4 + 5 * 8,
    4 + 6 * 8, 7 + 4 * 8, 5 + 7 * 8, 6 + 7 * 8,
    0 + 2 * 8, 2 + 1 * 8, 1 + 3 * 8, 5 + 0 * 8,
    1 + 4 * 8, 2 + 4 * 8, 6 + 0 * 8, 4 + 3 * 8,
    0 + 7 * 8, 4 + 4 * 8, 7 + 2 * 8, 3 + 6 * 8,
    5 + 5 * 8, 6 + 5 * 8, 6 + 6 * 8, 7 + 7 * 8,
};

static const uint8_t dequant4_coeff_init[6][3] = {
    { 10, 13, 16 },
    { 11, 14, 18 },
    { 13, 16, 20 },
    { 14, 18, 23 },
    { 16, 20, 25 },
    { 18, 23, 29 },
};

static const uint8_t dequant8_coeff_init_scan[16] = {
    0, 3, 4, 3, 3, 1, 5, 1, 4, 5, 2, 5, 3, 1, 5, 1
};

static const uint8_t dequant8_coeff_init[6][6] = {
    { 20, 18, 32, 19, 25, 24 },
    { 22, 19, 35, 21, 28, 26 },
    { 26, 23, 42, 24, 33, 31 },
    { 28, 25, 45, 26, 35, 33 },
    { 32, 28, 51, 30, 40, 38 },
    { 36, 32, 58, 34, 46, 43 },
};


static void release_unused_pictures(H264Context *h, int remove_current)
{
    int i;

    /* release non reference frames */
    for (i = 0; i < H264_MAX_PICTURE_COUNT; i++) {
        if (h->DPB[i].f.buf[0] && !h->DPB[i].reference &&
            (remove_current || &h->DPB[i] != h->cur_pic_ptr)) {
            ff_h264_unref_picture(h, &h->DPB[i]);
        }
    }
}

static int alloc_scratch_buffers(H264SliceContext *sl, int linesize)
{
    int alloc_size = FFALIGN(FFABS(linesize) + 32, 32);

    av_fast_malloc(&sl->bipred_scratchpad, &sl->bipred_scratchpad_allocated, 16 * 6 * alloc_size);
    // edge emu needs blocksize + filter length - 1
    // (= 21x21 for  h264)
    av_fast_malloc(&sl->edge_emu_buffer, &sl->edge_emu_buffer_allocated, alloc_size * 2 * 21);

    if (!sl->bipred_scratchpad || !sl->edge_emu_buffer) {
        av_freep(&sl->bipred_scratchpad);
        av_freep(&sl->edge_emu_buffer);
        sl->bipred_scratchpad_allocated = 0;
        sl->edge_emu_buffer_allocated   = 0;
        return AVERROR(ENOMEM);
    }

    return 0;
}

static int init_table_pools(H264Context *h)
{
    const int big_mb_num    = h->mb_stride * (h->mb_height + 1) + 1;
    const int mb_array_size = h->mb_stride * h->mb_height;
    const int b4_stride     = h->mb_width * 4 + 1;
    const int b4_array_size = b4_stride * h->mb_height * 4;

    h->qscale_table_pool = av_buffer_pool_init(big_mb_num + h->mb_stride,
                                               av_buffer_allocz);
    h->mb_type_pool      = av_buffer_pool_init((big_mb_num + h->mb_stride) *
                                               sizeof(uint32_t), av_buffer_allocz);
    h->motion_val_pool   = av_buffer_pool_init(2 * (b4_array_size + 4) *
                                               sizeof(int16_t), av_buffer_allocz);
    h->ref_index_pool    = av_buffer_pool_init(4 * mb_array_size, av_buffer_allocz);

    if (!h->qscale_table_pool || !h->mb_type_pool || !h->motion_val_pool ||
        !h->ref_index_pool) {
        av_buffer_pool_uninit(&h->qscale_table_pool);
        av_buffer_pool_uninit(&h->mb_type_pool);
        av_buffer_pool_uninit(&h->motion_val_pool);
        av_buffer_pool_uninit(&h->ref_index_pool);
        return AVERROR(ENOMEM);
    }

    return 0;
}

static int alloc_picture(H264Context *h, H264Picture *pic)
{
    int i, ret = 0;

    av_assert0(!pic->f.data[0]);

    pic->tf.f = &pic->f;
    ret = ff_thread_get_buffer(h->avctx, &pic->tf, pic->reference ?
                                                   AV_GET_BUFFER_FLAG_REF : 0);
    if (ret < 0)
        goto fail;

    h->linesize   = pic->f.linesize[0];
    h->uvlinesize = pic->f.linesize[1];
    pic->crop     = h->sps.crop;
    pic->crop_top = h->sps.crop_top;
    pic->crop_left= h->sps.crop_left;

    if (h->avctx->hwaccel) {
        const AVHWAccel *hwaccel = h->avctx->hwaccel;
        av_assert0(!pic->hwaccel_picture_private);
        if (hwaccel->frame_priv_data_size) {
            pic->hwaccel_priv_buf = av_buffer_allocz(hwaccel->frame_priv_data_size);
            if (!pic->hwaccel_priv_buf)
                return AVERROR(ENOMEM);
            pic->hwaccel_picture_private = pic->hwaccel_priv_buf->data;
        }
    }
    if (!h->avctx->hwaccel && CONFIG_GRAY && h->flags & CODEC_FLAG_GRAY && pic->f.data[2]) {
        int h_chroma_shift, v_chroma_shift;
        av_pix_fmt_get_chroma_sub_sample(pic->f.format,
                                         &h_chroma_shift, &v_chroma_shift);

        for(i=0; i<FF_CEIL_RSHIFT(h->avctx->height, v_chroma_shift); i++) {
            memset(pic->f.data[1] + pic->f.linesize[1]*i,
                   0x80, FF_CEIL_RSHIFT(h->avctx->width, h_chroma_shift));
            memset(pic->f.data[2] + pic->f.linesize[2]*i,
                   0x80, FF_CEIL_RSHIFT(h->avctx->width, h_chroma_shift));
        }
    }

    if (!h->qscale_table_pool) {
        ret = init_table_pools(h);
        if (ret < 0)
            goto fail;
    }

    pic->qscale_table_buf = av_buffer_pool_get(h->qscale_table_pool);
    pic->mb_type_buf      = av_buffer_pool_get(h->mb_type_pool);
    if (!pic->qscale_table_buf || !pic->mb_type_buf)
        goto fail;

    pic->mb_type      = (uint32_t*)pic->mb_type_buf->data + 2 * h->mb_stride + 1;
    pic->qscale_table = pic->qscale_table_buf->data + 2 * h->mb_stride + 1;

    for (i = 0; i < 2; i++) {
        pic->motion_val_buf[i] = av_buffer_pool_get(h->motion_val_pool);
        pic->ref_index_buf[i]  = av_buffer_pool_get(h->ref_index_pool);
        if (!pic->motion_val_buf[i] || !pic->ref_index_buf[i])
            goto fail;

        pic->motion_val[i] = (int16_t (*)[2])pic->motion_val_buf[i]->data + 4;
        pic->ref_index[i]  = pic->ref_index_buf[i]->data;
    }

    return 0;
fail:
    ff_h264_unref_picture(h, pic);
    return (ret < 0) ? ret : AVERROR(ENOMEM);
}

static inline int pic_is_unused(H264Context *h, H264Picture *pic)
{
    if (!pic->f.buf[0])
        return 1;
    if (pic->needs_realloc && !(pic->reference & DELAYED_PIC_REF))
        return 1;
    return 0;
}

static int find_unused_picture(H264Context *h)
{
    int i;

    for (i = 0; i < H264_MAX_PICTURE_COUNT; i++) {
        if (pic_is_unused(h, &h->DPB[i]))
            break;
    }
    if (i == H264_MAX_PICTURE_COUNT)
        return AVERROR_INVALIDDATA;

    if (h->DPB[i].needs_realloc) {
        h->DPB[i].needs_realloc = 0;
        ff_h264_unref_picture(h, &h->DPB[i]);
    }

    return i;
}


static void init_dequant8_coeff_table(H264Context *h)
{
    int i, j, q, x;
    const int max_qp = 51 + 6 * (h->sps.bit_depth_luma - 8);

    for (i = 0; i < 6; i++) {
        h->dequant8_coeff[i] = h->dequant8_buffer[i];
        for (j = 0; j < i; j++)
            if (!memcmp(h->pps.scaling_matrix8[j], h->pps.scaling_matrix8[i],
                        64 * sizeof(uint8_t))) {
                h->dequant8_coeff[i] = h->dequant8_buffer[j];
                break;
            }
        if (j < i)
            continue;

        for (q = 0; q < max_qp + 1; q++) {
            int shift = div6[q];
            int idx   = rem6[q];
            for (x = 0; x < 64; x++)
                h->dequant8_coeff[i][q][(x >> 3) | ((x & 7) << 3)] =
                    ((uint32_t)dequant8_coeff_init[idx][dequant8_coeff_init_scan[((x >> 1) & 12) | (x & 3)]] *
                     h->pps.scaling_matrix8[i][x]) << shift;
        }
    }
}

static void init_dequant4_coeff_table(H264Context *h)
{
    int i, j, q, x;
    const int max_qp = 51 + 6 * (h->sps.bit_depth_luma - 8);
    for (i = 0; i < 6; i++) {
        h->dequant4_coeff[i] = h->dequant4_buffer[i];
        for (j = 0; j < i; j++)
            if (!memcmp(h->pps.scaling_matrix4[j], h->pps.scaling_matrix4[i],
                        16 * sizeof(uint8_t))) {
                h->dequant4_coeff[i] = h->dequant4_buffer[j];
                break;
            }
        if (j < i)
            continue;

        for (q = 0; q < max_qp + 1; q++) {
            int shift = div6[q] + 2;
            int idx   = rem6[q];
            for (x = 0; x < 16; x++)
                h->dequant4_coeff[i][q][(x >> 2) | ((x << 2) & 0xF)] =
                    ((uint32_t)dequant4_coeff_init[idx][(x & 1) + ((x >> 2) & 1)] *
                     h->pps.scaling_matrix4[i][x]) << shift;
        }
    }
}

void ff_h264_init_dequant_tables(H264Context *h)
{
    int i, x;
    init_dequant4_coeff_table(h);
    memset(h->dequant8_coeff, 0, sizeof(h->dequant8_coeff));

    if (h->pps.transform_8x8_mode)
        init_dequant8_coeff_table(h);
    if (h->sps.transform_bypass) {
        for (i = 0; i < 6; i++)
            for (x = 0; x < 16; x++)
                h->dequant4_coeff[i][0][x] = 1 << 6;
        if (h->pps.transform_8x8_mode)
            for (i = 0; i < 6; i++)
                for (x = 0; x < 64; x++)
                    h->dequant8_coeff[i][0][x] = 1 << 6;
    }
}

/**
 * Mimic alloc_tables(), but for every context thread.
 */
static void clone_tables(H264Context *dst, H264SliceContext *sl,
                         H264Context *src, int i)
{
    sl->intra4x4_pred_mode     = src->intra4x4_pred_mode + i * 8 * 2 * src->mb_stride;
    sl->mvd_table[0]           = src->mvd_table[0] + i * 8 * 2 * src->mb_stride;
    sl->mvd_table[1]           = src->mvd_table[1] + i * 8 * 2 * src->mb_stride;

    dst->non_zero_count         = src->non_zero_count;
    dst->slice_table            = src->slice_table;
    dst->cbp_table              = src->cbp_table;
    dst->mb2b_xy                = src->mb2b_xy;
    dst->mb2br_xy               = src->mb2br_xy;
    dst->chroma_pred_mode_table = src->chroma_pred_mode_table;
    dst->direct_table           = src->direct_table;
    dst->list_counts            = src->list_counts;
    dst->DPB                    = src->DPB;
    dst->cur_pic_ptr            = src->cur_pic_ptr;
    dst->cur_pic                = src->cur_pic;
    ff_h264_pred_init(&dst->hpc, src->avctx->codec_id, src->sps.bit_depth_luma,
                      src->sps.chroma_format_idc);
}

#define IN_RANGE(a, b, size) (((a) >= (b)) && ((a) < ((b) + (size))))

#define REBASE_PICTURE(pic, new_ctx, old_ctx)             \
    (((pic) && (pic) >= (old_ctx)->DPB &&                       \
      (pic) < (old_ctx)->DPB + H264_MAX_PICTURE_COUNT) ?          \
     &(new_ctx)->DPB[(pic) - (old_ctx)->DPB] : NULL)

static void copy_picture_range(H264Picture **to, H264Picture **from, int count,
                               H264Context *new_base,
                               H264Context *old_base)
{
    int i;

    for (i = 0; i < count; i++) {
        assert((IN_RANGE(from[i], old_base, sizeof(*old_base)) ||
                IN_RANGE(from[i], old_base->DPB,
                         sizeof(H264Picture) * H264_MAX_PICTURE_COUNT) ||
                !from[i]));
        to[i] = REBASE_PICTURE(from[i], new_base, old_base);
    }
}

static int copy_parameter_set(void **to, void **from, int count, int size)
{
    int i;

    for (i = 0; i < count; i++) {
        if (to[i] && !from[i]) {
            av_freep(&to[i]);
        } else if (from[i] && !to[i]) {
            to[i] = av_malloc(size);
            if (!to[i])
                return AVERROR(ENOMEM);
        }

        if (from[i])
            memcpy(to[i], from[i], size);
    }

    return 0;
}

#define copy_fields(to, from, start_field, end_field)                   \
    memcpy(&(to)->start_field, &(from)->start_field,                        \
           (char *)&(to)->end_field - (char *)&(to)->start_field)

static int h264_slice_header_init(H264Context *h, int reinit);

int ff_h264_update_thread_context(AVCodecContext *dst,
                                  const AVCodecContext *src)
{
    H264Context *h = dst->priv_data, *h1 = src->priv_data;
    int inited = h->context_initialized, err = 0;
    int context_reinitialized = 0;
    int i, ret;

    if (dst == src)
        return 0;

    if (inited &&
        (h->width                 != h1->width                 ||
         h->height                != h1->height                ||
         h->mb_width              != h1->mb_width              ||
         h->mb_height             != h1->mb_height             ||
         h->sps.bit_depth_luma    != h1->sps.bit_depth_luma    ||
         h->sps.chroma_format_idc != h1->sps.chroma_format_idc ||
         h->sps.colorspace        != h1->sps.colorspace)) {

        /* set bits_per_raw_sample to the previous value. the check for changed
         * bit depth in h264_set_parameter_from_sps() uses it and sets it to
         * the current value */
        h->avctx->bits_per_raw_sample = h->sps.bit_depth_luma;

        h->width     = h1->width;
        h->height    = h1->height;
        h->mb_height = h1->mb_height;
        h->mb_width  = h1->mb_width;
        h->mb_num    = h1->mb_num;
        h->mb_stride = h1->mb_stride;
        h->b_stride  = h1->b_stride;
        // SPS/PPS
        if ((ret = copy_parameter_set((void **)h->sps_buffers,
                                      (void **)h1->sps_buffers,
                                      MAX_SPS_COUNT, sizeof(SPS))) < 0)
            return ret;
        h->sps = h1->sps;
        if ((ret = copy_parameter_set((void **)h->pps_buffers,
                                      (void **)h1->pps_buffers,
                                      MAX_PPS_COUNT, sizeof(PPS))) < 0)
            return ret;
        h->pps = h1->pps;

        if ((err = h264_slice_header_init(h, 1)) < 0) {
            av_log(h->avctx, AV_LOG_ERROR, "h264_slice_header_init() failed\n");
            return err;
        }
        context_reinitialized = 1;

#if 0
        h264_set_parameter_from_sps(h);
        //Note we set context_reinitialized which will cause h264_set_parameter_from_sps to be reexecuted
        h->cur_chroma_format_idc = h1->cur_chroma_format_idc;
#endif
    }
    /* update linesize on resize for h264. The h264 decoder doesn't
     * necessarily call ff_mpv_frame_start in the new thread */
    h->linesize   = h1->linesize;
    h->uvlinesize = h1->uvlinesize;

    /* copy block_offset since frame_start may not be called */
    memcpy(h->block_offset, h1->block_offset, sizeof(h->block_offset));

    if (!inited) {
        H264SliceContext *orig_slice_ctx = h->slice_ctx;

        for (i = 0; i < MAX_SPS_COUNT; i++)
            av_freep(h->sps_buffers + i);

        for (i = 0; i < MAX_PPS_COUNT; i++)
            av_freep(h->pps_buffers + i);

        av_freep(&h->rbsp_buffer);
        ff_h264_unref_picture(h, &h->last_pic_for_ec);
        memcpy(h, h1, sizeof(H264Context));

        memset(h->sps_buffers, 0, sizeof(h->sps_buffers));
        memset(h->pps_buffers, 0, sizeof(h->pps_buffers));

        memset(&h->er, 0, sizeof(h->er));
        memset(&h->cur_pic, 0, sizeof(h->cur_pic));
        memset(&h->last_pic_for_ec, 0, sizeof(h->last_pic_for_ec));

        h->slice_ctx = orig_slice_ctx;

        memset(&h->slice_ctx[0].mb,         0, sizeof(h->slice_ctx[0].mb));
        memset(&h->slice_ctx[0].mb_luma_dc, 0, sizeof(h->slice_ctx[0].mb_luma_dc));
        memset(&h->slice_ctx[0].mb_padding, 0, sizeof(h->slice_ctx[0].mb_padding));

        h->avctx             = dst;
        h->DPB               = NULL;
        h->qscale_table_pool = NULL;
        h->mb_type_pool      = NULL;
        h->ref_index_pool    = NULL;
        h->motion_val_pool   = NULL;
        h->intra4x4_pred_mode= NULL;
        h->non_zero_count    = NULL;
        h->slice_table_base  = NULL;
        h->slice_table       = NULL;
        h->cbp_table         = NULL;
        h->chroma_pred_mode_table = NULL;
        memset(h->mvd_table, 0, sizeof(h->mvd_table));
        h->direct_table      = NULL;
        h->list_counts       = NULL;
        h->mb2b_xy           = NULL;
        h->mb2br_xy          = NULL;
        h->rbsp_buffer       = NULL;
        h->rbsp_buffer_size  = 0;

        if (h1->context_initialized) {
        h->context_initialized = 0;

        memset(&h->cur_pic, 0, sizeof(h->cur_pic));
        av_frame_unref(&h->cur_pic.f);
        h->cur_pic.tf.f = &h->cur_pic.f;

        ret = ff_h264_alloc_tables(h);
        if (ret < 0) {
            av_log(dst, AV_LOG_ERROR, "Could not allocate memory\n");
            return ret;
        }
        ret = ff_h264_context_init(h);
        if (ret < 0) {
            av_log(dst, AV_LOG_ERROR, "context_init() failed.\n");
            return ret;
        }
        }

<<<<<<< HEAD
        h->bipred_scratchpad = NULL;
        h->edge_emu_buffer   = NULL;
=======
        h->rbsp_buffer      = NULL;
        h->rbsp_buffer_size = 0;
>>>>>>> 36d04801

        h->thread_context[0] = h;
        h->context_initialized = h1->context_initialized;
    }

    h->avctx->coded_height  = h1->avctx->coded_height;
    h->avctx->coded_width   = h1->avctx->coded_width;
    h->avctx->width         = h1->avctx->width;
    h->avctx->height        = h1->avctx->height;
    h->coded_picture_number = h1->coded_picture_number;
    h->first_field          = h1->first_field;
    h->picture_structure    = h1->picture_structure;
    h->droppable            = h1->droppable;
    h->low_delay            = h1->low_delay;

    for (i = 0; h->DPB && i < H264_MAX_PICTURE_COUNT; i++) {
        ff_h264_unref_picture(h, &h->DPB[i]);
        if (h1->DPB && h1->DPB[i].f.buf[0] &&
            (ret = ff_h264_ref_picture(h, &h->DPB[i], &h1->DPB[i])) < 0)
            return ret;
    }

    h->cur_pic_ptr = REBASE_PICTURE(h1->cur_pic_ptr, h, h1);
    ff_h264_unref_picture(h, &h->cur_pic);
    if (h1->cur_pic.f.buf[0]) {
        ret = ff_h264_ref_picture(h, &h->cur_pic, &h1->cur_pic);
        if (ret < 0)
            return ret;
    }

    h->workaround_bugs = h1->workaround_bugs;
    h->low_delay       = h1->low_delay;
    h->droppable       = h1->droppable;

    // extradata/NAL handling
    h->is_avc = h1->is_avc;

    // SPS/PPS
    if ((ret = copy_parameter_set((void **)h->sps_buffers,
                                  (void **)h1->sps_buffers,
                                  MAX_SPS_COUNT, sizeof(SPS))) < 0)
        return ret;
    h->sps = h1->sps;
    if ((ret = copy_parameter_set((void **)h->pps_buffers,
                                  (void **)h1->pps_buffers,
                                  MAX_PPS_COUNT, sizeof(PPS))) < 0)
        return ret;
    h->pps = h1->pps;

    // Dequantization matrices
    // FIXME these are big - can they be only copied when PPS changes?
    copy_fields(h, h1, dequant4_buffer, dequant4_coeff);

    for (i = 0; i < 6; i++)
        h->dequant4_coeff[i] = h->dequant4_buffer[0] +
                               (h1->dequant4_coeff[i] - h1->dequant4_buffer[0]);

    for (i = 0; i < 6; i++)
        h->dequant8_coeff[i] = h->dequant8_buffer[0] +
                               (h1->dequant8_coeff[i] - h1->dequant8_buffer[0]);

    h->dequant_coeff_pps = h1->dequant_coeff_pps;

    // POC timing
    copy_fields(h, h1, poc_lsb, default_ref_list);

    // reference lists
    copy_fields(h, h1, short_ref, thread_context);

    copy_picture_range(h->short_ref, h1->short_ref, 32, h, h1);
    copy_picture_range(h->long_ref, h1->long_ref, 32, h, h1);
    copy_picture_range(h->delayed_pic, h1->delayed_pic,
                       MAX_DELAYED_PIC_COUNT + 2, h, h1);

    h->frame_recovered       = h1->frame_recovered;

    if (context_reinitialized)
        ff_h264_set_parameter_from_sps(h);

    if (!h->cur_pic_ptr)
        return 0;

    if (!h->droppable) {
        err = ff_h264_execute_ref_pic_marking(h, h->mmco, h->mmco_index);
        h->prev_poc_msb = h->poc_msb;
        h->prev_poc_lsb = h->poc_lsb;
    }
    h->prev_frame_num_offset = h->frame_num_offset;
    h->prev_frame_num        = h->frame_num;
    h->outputed_poc          = h->next_outputed_poc;

    h->recovery_frame        = h1->recovery_frame;

    return err;
}

static int h264_frame_start(H264Context *h)
{
    H264Picture *pic;
    int i, ret;
    const int pixel_shift = h->pixel_shift;
    int c[4] = {
        1<<(h->sps.bit_depth_luma-1),
        1<<(h->sps.bit_depth_chroma-1),
        1<<(h->sps.bit_depth_chroma-1),
        -1
    };

    if (!ff_thread_can_start_frame(h->avctx)) {
        av_log(h->avctx, AV_LOG_ERROR, "Attempt to start a frame outside SETUP state\n");
        return -1;
    }

    release_unused_pictures(h, 1);
    h->cur_pic_ptr = NULL;

    i = find_unused_picture(h);
    if (i < 0) {
        av_log(h->avctx, AV_LOG_ERROR, "no frame buffer available\n");
        return i;
    }
    pic = &h->DPB[i];

    pic->reference              = h->droppable ? 0 : h->picture_structure;
    pic->f.coded_picture_number = h->coded_picture_number++;
    pic->field_picture          = h->picture_structure != PICT_FRAME;

    /*
     * Zero key_frame here; IDR markings per slice in frame or fields are ORed
     * in later.
     * See decode_nal_units().
     */
    pic->f.key_frame = 0;
    pic->mmco_reset  = 0;
    pic->recovered   = 0;
    pic->invalid_gap = 0;
    pic->sei_recovery_frame_cnt = h->sei_recovery_frame_cnt;

    if ((ret = alloc_picture(h, pic)) < 0)
        return ret;
    if(!h->frame_recovered && !h->avctx->hwaccel &&
       !(h->avctx->codec->capabilities & CODEC_CAP_HWACCEL_VDPAU))
        avpriv_color_frame(&pic->f, c);

    h->cur_pic_ptr = pic;
    ff_h264_unref_picture(h, &h->cur_pic);
    if (CONFIG_ERROR_RESILIENCE) {
        ff_h264_set_erpic(&h->er.cur_pic, NULL);
    }

    if ((ret = ff_h264_ref_picture(h, &h->cur_pic, h->cur_pic_ptr)) < 0)
        return ret;

    if (CONFIG_ERROR_RESILIENCE) {
        ff_er_frame_start(&h->er);
        ff_h264_set_erpic(&h->er.last_pic, NULL);
        ff_h264_set_erpic(&h->er.next_pic, NULL);
    }

    assert(h->linesize && h->uvlinesize);

    for (i = 0; i < 16; i++) {
        h->block_offset[i]           = (4 * ((scan8[i] - scan8[0]) & 7) << pixel_shift) + 4 * h->linesize * ((scan8[i] - scan8[0]) >> 3);
        h->block_offset[48 + i]      = (4 * ((scan8[i] - scan8[0]) & 7) << pixel_shift) + 8 * h->linesize * ((scan8[i] - scan8[0]) >> 3);
    }
    for (i = 0; i < 16; i++) {
        h->block_offset[16 + i]      =
        h->block_offset[32 + i]      = (4 * ((scan8[i] - scan8[0]) & 7) << pixel_shift) + 4 * h->uvlinesize * ((scan8[i] - scan8[0]) >> 3);
        h->block_offset[48 + 16 + i] =
        h->block_offset[48 + 32 + i] = (4 * ((scan8[i] - scan8[0]) & 7) << pixel_shift) + 8 * h->uvlinesize * ((scan8[i] - scan8[0]) >> 3);
    }

<<<<<<< HEAD
=======
    /* Some macroblocks can be accessed before they're available in case
     * of lost slices, MBAFF or threading. */
    memset(h->slice_table, -1,
           (h->mb_height * h->mb_stride - 1) * sizeof(*h->slice_table));

>>>>>>> 36d04801
    /* We mark the current picture as non-reference after allocating it, so
     * that if we break out due to an error it can be released automatically
     * in the next ff_mpv_frame_start().
     */
    h->cur_pic_ptr->reference = 0;

    h->cur_pic_ptr->field_poc[0] = h->cur_pic_ptr->field_poc[1] = INT_MAX;

    h->next_output_pic = NULL;

    assert(h->cur_pic_ptr->long_ref == 0);

    return 0;
}

static av_always_inline void backup_mb_border(H264Context *h, H264SliceContext *sl,
                                              uint8_t *src_y,
                                              uint8_t *src_cb, uint8_t *src_cr,
                                              int linesize, int uvlinesize,
                                              int simple)
{
    uint8_t *top_border;
    int top_idx = 1;
    const int pixel_shift = h->pixel_shift;
    int chroma444 = CHROMA444(h);
    int chroma422 = CHROMA422(h);

    src_y  -= linesize;
    src_cb -= uvlinesize;
    src_cr -= uvlinesize;

    if (!simple && FRAME_MBAFF(h)) {
        if (sl->mb_y & 1) {
            if (!MB_MBAFF(sl)) {
                top_border = h->top_borders[0][sl->mb_x];
                AV_COPY128(top_border, src_y + 15 * linesize);
                if (pixel_shift)
                    AV_COPY128(top_border + 16, src_y + 15 * linesize + 16);
                if (simple || !CONFIG_GRAY || !(h->flags & CODEC_FLAG_GRAY)) {
                    if (chroma444) {
                        if (pixel_shift) {
                            AV_COPY128(top_border + 32, src_cb + 15 * uvlinesize);
                            AV_COPY128(top_border + 48, src_cb + 15 * uvlinesize + 16);
                            AV_COPY128(top_border + 64, src_cr + 15 * uvlinesize);
                            AV_COPY128(top_border + 80, src_cr + 15 * uvlinesize + 16);
                        } else {
                            AV_COPY128(top_border + 16, src_cb + 15 * uvlinesize);
                            AV_COPY128(top_border + 32, src_cr + 15 * uvlinesize);
                        }
                    } else if (chroma422) {
                        if (pixel_shift) {
                            AV_COPY128(top_border + 32, src_cb + 15 * uvlinesize);
                            AV_COPY128(top_border + 48, src_cr + 15 * uvlinesize);
                        } else {
                            AV_COPY64(top_border + 16, src_cb + 15 * uvlinesize);
                            AV_COPY64(top_border + 24, src_cr + 15 * uvlinesize);
                        }
                    } else {
                        if (pixel_shift) {
                            AV_COPY128(top_border + 32, src_cb + 7 * uvlinesize);
                            AV_COPY128(top_border + 48, src_cr + 7 * uvlinesize);
                        } else {
                            AV_COPY64(top_border + 16, src_cb + 7 * uvlinesize);
                            AV_COPY64(top_border + 24, src_cr + 7 * uvlinesize);
                        }
                    }
                }
            }
        } else if (MB_MBAFF(sl)) {
            top_idx = 0;
        } else
            return;
    }

    top_border = h->top_borders[top_idx][sl->mb_x];
    /* There are two lines saved, the line above the top macroblock
     * of a pair, and the line above the bottom macroblock. */
    AV_COPY128(top_border, src_y + 16 * linesize);
    if (pixel_shift)
        AV_COPY128(top_border + 16, src_y + 16 * linesize + 16);

    if (simple || !CONFIG_GRAY || !(h->flags & CODEC_FLAG_GRAY)) {
        if (chroma444) {
            if (pixel_shift) {
                AV_COPY128(top_border + 32, src_cb + 16 * linesize);
                AV_COPY128(top_border + 48, src_cb + 16 * linesize + 16);
                AV_COPY128(top_border + 64, src_cr + 16 * linesize);
                AV_COPY128(top_border + 80, src_cr + 16 * linesize + 16);
            } else {
                AV_COPY128(top_border + 16, src_cb + 16 * linesize);
                AV_COPY128(top_border + 32, src_cr + 16 * linesize);
            }
        } else if (chroma422) {
            if (pixel_shift) {
                AV_COPY128(top_border + 32, src_cb + 16 * uvlinesize);
                AV_COPY128(top_border + 48, src_cr + 16 * uvlinesize);
            } else {
                AV_COPY64(top_border + 16, src_cb + 16 * uvlinesize);
                AV_COPY64(top_border + 24, src_cr + 16 * uvlinesize);
            }
        } else {
            if (pixel_shift) {
                AV_COPY128(top_border + 32, src_cb + 8 * uvlinesize);
                AV_COPY128(top_border + 48, src_cr + 8 * uvlinesize);
            } else {
                AV_COPY64(top_border + 16, src_cb + 8 * uvlinesize);
                AV_COPY64(top_border + 24, src_cr + 8 * uvlinesize);
            }
        }
    }
}

/**
 * Initialize implicit_weight table.
 * @param field  0/1 initialize the weight for interlaced MBAFF
 *                -1 initializes the rest
 */
static void implicit_weight_table(H264Context *h, H264SliceContext *sl, int field)
{
    int ref0, ref1, i, cur_poc, ref_start, ref_count0, ref_count1;

    for (i = 0; i < 2; i++) {
        sl->luma_weight_flag[i]   = 0;
        sl->chroma_weight_flag[i] = 0;
    }

    if (field < 0) {
        if (h->picture_structure == PICT_FRAME) {
            cur_poc = h->cur_pic_ptr->poc;
        } else {
            cur_poc = h->cur_pic_ptr->field_poc[h->picture_structure - 1];
        }
        if (sl->ref_count[0] == 1 && sl->ref_count[1] == 1 && !FRAME_MBAFF(h) &&
            sl->ref_list[0][0].poc + sl->ref_list[1][0].poc == 2 * cur_poc) {
            sl->use_weight        = 0;
            sl->use_weight_chroma = 0;
            return;
        }
        ref_start  = 0;
        ref_count0 = sl->ref_count[0];
        ref_count1 = sl->ref_count[1];
    } else {
        cur_poc    = h->cur_pic_ptr->field_poc[field];
        ref_start  = 16;
        ref_count0 = 16 + 2 * sl->ref_count[0];
        ref_count1 = 16 + 2 * sl->ref_count[1];
    }

    sl->use_weight               = 2;
    sl->use_weight_chroma        = 2;
    sl->luma_log2_weight_denom   = 5;
    sl->chroma_log2_weight_denom = 5;

    for (ref0 = ref_start; ref0 < ref_count0; ref0++) {
        int poc0 = sl->ref_list[0][ref0].poc;
        for (ref1 = ref_start; ref1 < ref_count1; ref1++) {
            int w = 32;
            if (!sl->ref_list[0][ref0].long_ref && !sl->ref_list[1][ref1].long_ref) {
                int poc1 = sl->ref_list[1][ref1].poc;
                int td   = av_clip_int8(poc1 - poc0);
                if (td) {
                    int tb = av_clip_int8(cur_poc - poc0);
                    int tx = (16384 + (FFABS(td) >> 1)) / td;
                    int dist_scale_factor = (tb * tx + 32) >> 8;
                    if (dist_scale_factor >= -64 && dist_scale_factor <= 128)
                        w = 64 - dist_scale_factor;
                }
            }
            if (field < 0) {
                sl->implicit_weight[ref0][ref1][0] =
                sl->implicit_weight[ref0][ref1][1] = w;
            } else {
                sl->implicit_weight[ref0][ref1][field] = w;
            }
        }
    }
}

/**
 * initialize scan tables
 */
static void init_scan_tables(H264Context *h)
{
    int i;
    for (i = 0; i < 16; i++) {
#define TRANSPOSE(x) ((x) >> 2) | (((x) << 2) & 0xF)
        h->zigzag_scan[i] = TRANSPOSE(zigzag_scan[i]);
        h->field_scan[i]  = TRANSPOSE(field_scan[i]);
#undef TRANSPOSE
    }
    for (i = 0; i < 64; i++) {
#define TRANSPOSE(x) ((x) >> 3) | (((x) & 7) << 3)
        h->zigzag_scan8x8[i]       = TRANSPOSE(ff_zigzag_direct[i]);
        h->zigzag_scan8x8_cavlc[i] = TRANSPOSE(zigzag_scan8x8_cavlc[i]);
        h->field_scan8x8[i]        = TRANSPOSE(field_scan8x8[i]);
        h->field_scan8x8_cavlc[i]  = TRANSPOSE(field_scan8x8_cavlc[i]);
#undef TRANSPOSE
    }
    if (h->sps.transform_bypass) { // FIXME same ugly
        memcpy(h->zigzag_scan_q0          , zigzag_scan             , sizeof(h->zigzag_scan_q0         ));
        memcpy(h->zigzag_scan8x8_q0       , ff_zigzag_direct        , sizeof(h->zigzag_scan8x8_q0      ));
        memcpy(h->zigzag_scan8x8_cavlc_q0 , zigzag_scan8x8_cavlc    , sizeof(h->zigzag_scan8x8_cavlc_q0));
        memcpy(h->field_scan_q0           , field_scan              , sizeof(h->field_scan_q0          ));
        memcpy(h->field_scan8x8_q0        , field_scan8x8           , sizeof(h->field_scan8x8_q0       ));
        memcpy(h->field_scan8x8_cavlc_q0  , field_scan8x8_cavlc     , sizeof(h->field_scan8x8_cavlc_q0 ));
    } else {
        memcpy(h->zigzag_scan_q0          , h->zigzag_scan          , sizeof(h->zigzag_scan_q0         ));
        memcpy(h->zigzag_scan8x8_q0       , h->zigzag_scan8x8       , sizeof(h->zigzag_scan8x8_q0      ));
        memcpy(h->zigzag_scan8x8_cavlc_q0 , h->zigzag_scan8x8_cavlc , sizeof(h->zigzag_scan8x8_cavlc_q0));
        memcpy(h->field_scan_q0           , h->field_scan           , sizeof(h->field_scan_q0          ));
        memcpy(h->field_scan8x8_q0        , h->field_scan8x8        , sizeof(h->field_scan8x8_q0       ));
        memcpy(h->field_scan8x8_cavlc_q0  , h->field_scan8x8_cavlc  , sizeof(h->field_scan8x8_cavlc_q0 ));
    }
}

/**
 * Replicate H264 "master" context to thread contexts.
 */
static int clone_slice(H264Context *dst, H264Context *src)
{
    memcpy(dst->block_offset, src->block_offset, sizeof(dst->block_offset));
    dst->cur_pic_ptr = src->cur_pic_ptr;
    dst->cur_pic     = src->cur_pic;
    dst->linesize    = src->linesize;
    dst->uvlinesize  = src->uvlinesize;
    dst->first_field = src->first_field;

    dst->prev_poc_msb          = src->prev_poc_msb;
    dst->prev_poc_lsb          = src->prev_poc_lsb;
    dst->prev_frame_num_offset = src->prev_frame_num_offset;
    dst->prev_frame_num        = src->prev_frame_num;
    dst->short_ref_count       = src->short_ref_count;

    memcpy(dst->short_ref,        src->short_ref,        sizeof(dst->short_ref));
    memcpy(dst->long_ref,         src->long_ref,         sizeof(dst->long_ref));
    memcpy(dst->default_ref_list, src->default_ref_list, sizeof(dst->default_ref_list));

    memcpy(dst->dequant4_coeff,   src->dequant4_coeff,   sizeof(src->dequant4_coeff));
    memcpy(dst->dequant8_coeff,   src->dequant8_coeff,   sizeof(src->dequant8_coeff));

    return 0;
}

static enum AVPixelFormat get_pixel_format(H264Context *h, int force_callback)
{
#define HWACCEL_MAX (CONFIG_H264_DXVA2_HWACCEL + \
                     CONFIG_H264_VAAPI_HWACCEL + \
                     (CONFIG_H264_VDA_HWACCEL * 2) + \
                     CONFIG_H264_VDPAU_HWACCEL)
    enum AVPixelFormat pix_fmts[HWACCEL_MAX + 2], *fmt = pix_fmts;
    const enum AVPixelFormat *choices = pix_fmts;
    int i;

    switch (h->sps.bit_depth_luma) {
    case 9:
        if (CHROMA444(h)) {
            if (h->avctx->colorspace == AVCOL_SPC_RGB) {
                *fmt++ = AV_PIX_FMT_GBRP9;
            } else
                *fmt++ = AV_PIX_FMT_YUV444P9;
        } else if (CHROMA422(h))
            *fmt++ = AV_PIX_FMT_YUV422P9;
        else
            *fmt++ = AV_PIX_FMT_YUV420P9;
        break;
    case 10:
        if (CHROMA444(h)) {
            if (h->avctx->colorspace == AVCOL_SPC_RGB) {
                *fmt++ = AV_PIX_FMT_GBRP10;
            } else
                *fmt++ = AV_PIX_FMT_YUV444P10;
        } else if (CHROMA422(h))
            *fmt++ = AV_PIX_FMT_YUV422P10;
        else
            *fmt++ = AV_PIX_FMT_YUV420P10;
        break;
    case 12:
        if (CHROMA444(h)) {
            if (h->avctx->colorspace == AVCOL_SPC_RGB) {
                *fmt++ = AV_PIX_FMT_GBRP12;
            } else
                *fmt++ = AV_PIX_FMT_YUV444P12;
        } else if (CHROMA422(h))
            *fmt++ = AV_PIX_FMT_YUV422P12;
        else
            *fmt++ = AV_PIX_FMT_YUV420P12;
        break;
    case 14:
        if (CHROMA444(h)) {
            if (h->avctx->colorspace == AVCOL_SPC_RGB) {
                *fmt++ = AV_PIX_FMT_GBRP14;
            } else
                *fmt++ = AV_PIX_FMT_YUV444P14;
        } else if (CHROMA422(h))
            *fmt++ = AV_PIX_FMT_YUV422P14;
        else
            *fmt++ = AV_PIX_FMT_YUV420P14;
        break;
    case 8:
#if CONFIG_H264_VDPAU_HWACCEL
        *fmt++ = AV_PIX_FMT_VDPAU;
#endif
        if (CHROMA444(h)) {
            if (h->avctx->colorspace == AVCOL_SPC_YCGCO)
                av_log(h->avctx, AV_LOG_WARNING, "Detected unsupported YCgCo colorspace.\n");
            if (h->avctx->colorspace == AVCOL_SPC_RGB)
                *fmt++ = AV_PIX_FMT_GBRP;
            else if (h->avctx->color_range == AVCOL_RANGE_JPEG)
                *fmt++ = AV_PIX_FMT_YUVJ444P;
            else
                *fmt++ = AV_PIX_FMT_YUV444P;
        } else if (CHROMA422(h)) {
            if (h->avctx->color_range == AVCOL_RANGE_JPEG)
                *fmt++ = AV_PIX_FMT_YUVJ422P;
            else
                *fmt++ = AV_PIX_FMT_YUV422P;
        } else {
#if CONFIG_H264_DXVA2_HWACCEL
            *fmt++ = AV_PIX_FMT_DXVA2_VLD;
#endif
#if CONFIG_H264_VAAPI_HWACCEL
            *fmt++ = AV_PIX_FMT_VAAPI_VLD;
#endif
#if CONFIG_H264_VDA_HWACCEL
            *fmt++ = AV_PIX_FMT_VDA_VLD;
            *fmt++ = AV_PIX_FMT_VDA;
#endif
            if (h->avctx->codec->pix_fmts)
                choices = h->avctx->codec->pix_fmts;
            else if (h->avctx->color_range == AVCOL_RANGE_JPEG)
                *fmt++ = AV_PIX_FMT_YUVJ420P;
            else
                *fmt++ = AV_PIX_FMT_YUV420P;
        }
        break;
    default:
        av_log(h->avctx, AV_LOG_ERROR,
               "Unsupported bit depth %d\n", h->sps.bit_depth_luma);
        return AVERROR_INVALIDDATA;
    }

    *fmt = AV_PIX_FMT_NONE;

    for (i=0; choices[i] != AV_PIX_FMT_NONE; i++)
        if (choices[i] == h->avctx->pix_fmt && !force_callback)
            return choices[i];
    return ff_thread_get_format(h->avctx, choices);
}

/* export coded and cropped frame dimensions to AVCodecContext */
static int init_dimensions(H264Context *h)
{
    int width  = h->width  - (h->sps.crop_right + h->sps.crop_left);
    int height = h->height - (h->sps.crop_top   + h->sps.crop_bottom);
    int crop_present = h->sps.crop_left  || h->sps.crop_top ||
                       h->sps.crop_right || h->sps.crop_bottom;
    av_assert0(h->sps.crop_right + h->sps.crop_left < (unsigned)h->width);
    av_assert0(h->sps.crop_top + h->sps.crop_bottom < (unsigned)h->height);

    /* handle container cropping */
    if (!crop_present &&
        FFALIGN(h->avctx->width,  16) == h->width &&
        FFALIGN(h->avctx->height, 16) == h->height) {
        width  = h->avctx->width;
        height = h->avctx->height;
    }

    if (width <= 0 || height <= 0) {
        av_log(h->avctx, AV_LOG_ERROR, "Invalid cropped dimensions: %dx%d.\n",
               width, height);
        if (h->avctx->err_recognition & AV_EF_EXPLODE)
            return AVERROR_INVALIDDATA;

        av_log(h->avctx, AV_LOG_WARNING, "Ignoring cropping information.\n");
        h->sps.crop_bottom =
        h->sps.crop_top    =
        h->sps.crop_right  =
        h->sps.crop_left   =
        h->sps.crop        = 0;

        width  = h->width;
        height = h->height;
    }

    h->avctx->coded_width  = h->width;
    h->avctx->coded_height = h->height;
    h->avctx->width        = width;
    h->avctx->height       = height;

    return 0;
}

static int h264_slice_header_init(H264Context *h, int reinit)
{
    int nb_slices = (HAVE_THREADS &&
                     h->avctx->active_thread_type & FF_THREAD_SLICE) ?
                    h->avctx->thread_count : 1;
    int i, ret;

    ff_set_sar(h->avctx, h->sps.sar);
    av_pix_fmt_get_chroma_sub_sample(h->avctx->pix_fmt,
                                     &h->chroma_x_shift, &h->chroma_y_shift);

    if (h->sps.timing_info_present_flag) {
        int64_t den = h->sps.time_scale;
        if (h->x264_build < 44U)
            den *= 2;
        av_reduce(&h->avctx->framerate.den, &h->avctx->framerate.num,
                  h->sps.num_units_in_tick * h->avctx->ticks_per_frame, den, 1 << 30);
    }

    if (reinit)
        ff_h264_free_tables(h, 0);
    h->first_field           = 0;
    h->prev_interlaced_frame = 1;

    init_scan_tables(h);
    ret = ff_h264_alloc_tables(h);
    if (ret < 0) {
        av_log(h->avctx, AV_LOG_ERROR, "Could not allocate memory\n");
        goto fail;
    }

    if (nb_slices > H264_MAX_THREADS || (nb_slices > h->mb_height && h->mb_height)) {
        int max_slices;
        if (h->mb_height)
            max_slices = FFMIN(H264_MAX_THREADS, h->mb_height);
        else
            max_slices = H264_MAX_THREADS;
        av_log(h->avctx, AV_LOG_WARNING, "too many threads/slices %d,"
               " reducing to %d\n", nb_slices, max_slices);
        nb_slices = max_slices;
    }
    h->slice_context_count = nb_slices;

    if (!HAVE_THREADS || !(h->avctx->active_thread_type & FF_THREAD_SLICE)) {
        ret = ff_h264_context_init(h);
        if (ret < 0) {
            av_log(h->avctx, AV_LOG_ERROR, "context_init() failed.\n");
            goto fail;
        }
    } else {
        for (i = 1; i < h->slice_context_count; i++) {
            H264Context *c;
            c                    = h->thread_context[i] = av_mallocz(sizeof(H264Context));
            if (!c) {
                ret = AVERROR(ENOMEM);
                goto fail;
            }
            c->avctx             = h->avctx;
            c->vdsp              = h->vdsp;
            c->h264dsp           = h->h264dsp;
            c->h264qpel          = h->h264qpel;
            c->h264chroma        = h->h264chroma;
            c->sps               = h->sps;
            c->pps               = h->pps;
            c->pixel_shift       = h->pixel_shift;
            c->cur_chroma_format_idc = h->cur_chroma_format_idc;
            c->width             = h->width;
            c->height            = h->height;
            c->linesize          = h->linesize;
            c->uvlinesize        = h->uvlinesize;
            c->chroma_x_shift    = h->chroma_x_shift;
            c->chroma_y_shift    = h->chroma_y_shift;
            c->droppable         = h->droppable;
            c->low_delay         = h->low_delay;
            c->mb_width          = h->mb_width;
            c->mb_height         = h->mb_height;
            c->mb_stride         = h->mb_stride;
            c->mb_num            = h->mb_num;
            c->flags             = h->flags;
            c->workaround_bugs   = h->workaround_bugs;
            c->pict_type         = h->pict_type;

            h->slice_ctx[i].h264 = c;

            init_scan_tables(c);
            clone_tables(c, &h->slice_ctx[i], h, i);
            c->context_initialized = 1;
        }

        for (i = 0; i < h->slice_context_count; i++)
            if ((ret = ff_h264_context_init(h->thread_context[i])) < 0) {
                av_log(h->avctx, AV_LOG_ERROR, "context_init() failed.\n");
                goto fail;
            }
    }

    h->context_initialized = 1;

    return 0;
fail:
    ff_h264_free_tables(h, 0);
    h->context_initialized = 0;
    return ret;
}

static enum AVPixelFormat non_j_pixfmt(enum AVPixelFormat a)
{
    switch (a) {
    case AV_PIX_FMT_YUVJ420P: return AV_PIX_FMT_YUV420P;
    case AV_PIX_FMT_YUVJ422P: return AV_PIX_FMT_YUV422P;
    case AV_PIX_FMT_YUVJ444P: return AV_PIX_FMT_YUV444P;
    default:
        return a;
    }
}

/**
 * Decode a slice header.
 * This will (re)intialize the decoder and call h264_frame_start() as needed.
 *
 * @param h h264context
 * @param h0 h264 master context (differs from 'h' when doing sliced based
 *           parallel decoding)
 *
 * @return 0 if okay, <0 if an error occurred, 1 if decoding must not be multithreaded
 */
int ff_h264_decode_slice_header(H264Context *h, H264SliceContext *sl, H264Context *h0)
{
    unsigned int first_mb_in_slice;
    unsigned int pps_id;
    int ret;
    unsigned int slice_type, tmp, i, j;
    int last_pic_structure, last_pic_droppable;
    int must_reinit;
    int needs_reinit = 0;
    int field_pic_flag, bottom_field_flag;
    int first_slice = h == h0 && !h0->current_slice;
    int frame_num, picture_structure, droppable;
    PPS *pps;

    h->qpel_put = h->h264qpel.put_h264_qpel_pixels_tab;
    h->qpel_avg = h->h264qpel.avg_h264_qpel_pixels_tab;

    first_mb_in_slice = get_ue_golomb_long(&sl->gb);

    if (first_mb_in_slice == 0) { // FIXME better field boundary detection
        if (h0->current_slice && h->cur_pic_ptr && FIELD_PICTURE(h)) {
            ff_h264_field_end(h, sl, 1);
        }

        h0->current_slice = 0;
        if (!h0->first_field) {
            if (h->cur_pic_ptr && !h->droppable) {
                ff_thread_report_progress(&h->cur_pic_ptr->tf, INT_MAX,
                                          h->picture_structure == PICT_BOTTOM_FIELD);
            }
            h->cur_pic_ptr = NULL;
        }
    }

    slice_type = get_ue_golomb_31(&sl->gb);
    if (slice_type > 9) {
        av_log(h->avctx, AV_LOG_ERROR,
               "slice type %d too large at %d\n",
               slice_type, first_mb_in_slice);
        return AVERROR_INVALIDDATA;
    }
    if (slice_type > 4) {
        slice_type -= 5;
        sl->slice_type_fixed = 1;
    } else
        sl->slice_type_fixed = 0;

    slice_type = golomb_to_pict_type[slice_type];
    sl->slice_type     = slice_type;
    sl->slice_type_nos = slice_type & 3;

    if (h->nal_unit_type  == NAL_IDR_SLICE &&
        sl->slice_type_nos != AV_PICTURE_TYPE_I) {
        av_log(h->avctx, AV_LOG_ERROR, "A non-intra slice in an IDR NAL unit.\n");
        return AVERROR_INVALIDDATA;
    }

    if (
        (h->avctx->skip_frame >= AVDISCARD_NONREF && !h->nal_ref_idc) ||
        (h->avctx->skip_frame >= AVDISCARD_BIDIR  && sl->slice_type_nos == AV_PICTURE_TYPE_B) ||
        (h->avctx->skip_frame >= AVDISCARD_NONINTRA && sl->slice_type_nos != AV_PICTURE_TYPE_I) ||
        (h->avctx->skip_frame >= AVDISCARD_NONKEY && h->nal_unit_type != NAL_IDR_SLICE) ||
         h->avctx->skip_frame >= AVDISCARD_ALL) {
         return SLICE_SKIPED;
     }

    // to make a few old functions happy, it's wrong though
    h->pict_type = sl->slice_type;

    pps_id = get_ue_golomb(&sl->gb);
    if (pps_id >= MAX_PPS_COUNT) {
        av_log(h->avctx, AV_LOG_ERROR, "pps_id %u out of range\n", pps_id);
        return AVERROR_INVALIDDATA;
    }
    if (!h0->pps_buffers[pps_id]) {
        av_log(h->avctx, AV_LOG_ERROR,
               "non-existing PPS %u referenced\n",
               pps_id);
        return AVERROR_INVALIDDATA;
    }
    if (h0->au_pps_id >= 0 && pps_id != h0->au_pps_id) {
        av_log(h->avctx, AV_LOG_ERROR,
               "PPS change from %d to %d forbidden\n",
               h0->au_pps_id, pps_id);
        return AVERROR_INVALIDDATA;
    }

    pps = h0->pps_buffers[pps_id];

    if (!h0->sps_buffers[pps->sps_id]) {
        av_log(h->avctx, AV_LOG_ERROR,
               "non-existing SPS %u referenced\n",
               h->pps.sps_id);
        return AVERROR_INVALIDDATA;
    }
    if (first_slice)
        h->pps = *h0->pps_buffers[pps_id];

    if (pps->sps_id != h->sps.sps_id ||
        pps->sps_id != h->current_sps_id ||
        h0->sps_buffers[pps->sps_id]->new) {

        if (!first_slice) {
            av_log(h->avctx, AV_LOG_ERROR,
               "SPS changed in the middle of the frame\n");
            return AVERROR_INVALIDDATA;
        }

        h->sps = *h0->sps_buffers[h->pps.sps_id];

        if (h->mb_width  != h->sps.mb_width ||
            h->mb_height != h->sps.mb_height * (2 - h->sps.frame_mbs_only_flag) ||
            h->avctx->bits_per_raw_sample != h->sps.bit_depth_luma ||
            h->cur_chroma_format_idc != h->sps.chroma_format_idc
        )
            needs_reinit = 1;

        if (h->bit_depth_luma    != h->sps.bit_depth_luma ||
            h->chroma_format_idc != h->sps.chroma_format_idc) {
            h->bit_depth_luma    = h->sps.bit_depth_luma;
            h->chroma_format_idc = h->sps.chroma_format_idc;
            needs_reinit         = 1;
        }
        if ((ret = ff_h264_set_parameter_from_sps(h)) < 0)
            return ret;
    }

    h->avctx->profile = ff_h264_get_profile(&h->sps);
    h->avctx->level   = h->sps.level_idc;
    h->avctx->refs    = h->sps.ref_frame_count;

    must_reinit = (h->context_initialized &&
                    (   16*h->sps.mb_width != h->avctx->coded_width
                     || 16*h->sps.mb_height * (2 - h->sps.frame_mbs_only_flag) != h->avctx->coded_height
                     || h->avctx->bits_per_raw_sample != h->sps.bit_depth_luma
                     || h->cur_chroma_format_idc != h->sps.chroma_format_idc
                     || h->mb_width  != h->sps.mb_width
                     || h->mb_height != h->sps.mb_height * (2 - h->sps.frame_mbs_only_flag)
                    ));
    if (non_j_pixfmt(h0->avctx->pix_fmt) != non_j_pixfmt(get_pixel_format(h0, 0)))
        must_reinit = 1;

    if (first_slice && av_cmp_q(h->sps.sar, h->avctx->sample_aspect_ratio))
        must_reinit = 1;

    h->mb_width  = h->sps.mb_width;
    h->mb_height = h->sps.mb_height * (2 - h->sps.frame_mbs_only_flag);
    h->mb_num    = h->mb_width * h->mb_height;
    h->mb_stride = h->mb_width + 1;

    h->b_stride = h->mb_width * 4;

    h->chroma_y_shift = h->sps.chroma_format_idc <= 1; // 400 uses yuv420p

    h->width  = 16 * h->mb_width;
    h->height = 16 * h->mb_height;

    ret = init_dimensions(h);
    if (ret < 0)
        return ret;

    if (h->sps.video_signal_type_present_flag) {
        h->avctx->color_range = h->sps.full_range>0 ? AVCOL_RANGE_JPEG
                                                    : AVCOL_RANGE_MPEG;
        if (h->sps.colour_description_present_flag) {
            if (h->avctx->colorspace != h->sps.colorspace)
                needs_reinit = 1;
            h->avctx->color_primaries = h->sps.color_primaries;
            h->avctx->color_trc       = h->sps.color_trc;
            h->avctx->colorspace      = h->sps.colorspace;
        }
    }

    if (h->context_initialized &&
        (must_reinit || needs_reinit)) {
        if (h != h0) {
            av_log(h->avctx, AV_LOG_ERROR,
                   "changing width %d -> %d / height %d -> %d on "
                   "slice %d\n",
                   h->width, h->avctx->coded_width,
                   h->height, h->avctx->coded_height,
                   h0->current_slice + 1);
            return AVERROR_INVALIDDATA;
        }

        av_assert1(first_slice);

        ff_h264_flush_change(h);

        if ((ret = get_pixel_format(h, 1)) < 0)
            return ret;
        h->avctx->pix_fmt = ret;

        av_log(h->avctx, AV_LOG_INFO, "Reinit context to %dx%d, "
               "pix_fmt: %s\n", h->width, h->height, av_get_pix_fmt_name(h->avctx->pix_fmt));

        if ((ret = h264_slice_header_init(h, 1)) < 0) {
            av_log(h->avctx, AV_LOG_ERROR,
                   "h264_slice_header_init() failed\n");
            return ret;
        }
    }
    if (!h->context_initialized) {
        if (h != h0) {
            av_log(h->avctx, AV_LOG_ERROR,
                   "Cannot (re-)initialize context during parallel decoding.\n");
            return AVERROR_PATCHWELCOME;
        }

        if ((ret = get_pixel_format(h, 1)) < 0)
            return ret;
        h->avctx->pix_fmt = ret;

        if ((ret = h264_slice_header_init(h, 0)) < 0) {
            av_log(h->avctx, AV_LOG_ERROR,
                   "h264_slice_header_init() failed\n");
            return ret;
        }
    }

    if (first_slice && h->dequant_coeff_pps != pps_id) {
        h->dequant_coeff_pps = pps_id;
        ff_h264_init_dequant_tables(h);
    }

    frame_num = get_bits(&sl->gb, h->sps.log2_max_frame_num);
    if (!first_slice) {
        if (h0->frame_num != frame_num) {
            av_log(h->avctx, AV_LOG_ERROR, "Frame num change from %d to %d\n",
                   h0->frame_num, frame_num);
            return AVERROR_INVALIDDATA;
        }
    }

    sl->mb_mbaff       = 0;
    h->mb_aff_frame    = 0;
    last_pic_structure = h0->picture_structure;
    last_pic_droppable = h0->droppable;
    droppable          = h->nal_ref_idc == 0;
    if (h->sps.frame_mbs_only_flag) {
        picture_structure = PICT_FRAME;
    } else {
        if (!h->sps.direct_8x8_inference_flag && slice_type == AV_PICTURE_TYPE_B) {
            av_log(h->avctx, AV_LOG_ERROR, "This stream was generated by a broken encoder, invalid 8x8 inference\n");
            return -1;
        }
        field_pic_flag = get_bits1(&sl->gb);

        if (field_pic_flag) {
            bottom_field_flag = get_bits1(&sl->gb);
            picture_structure = PICT_TOP_FIELD + bottom_field_flag;
        } else {
            picture_structure = PICT_FRAME;
            h->mb_aff_frame      = h->sps.mb_aff;
        }
    }
    if (h0->current_slice) {
        if (last_pic_structure != picture_structure ||
            last_pic_droppable != droppable) {
            av_log(h->avctx, AV_LOG_ERROR,
                   "Changing field mode (%d -> %d) between slices is not allowed\n",
                   last_pic_structure, h->picture_structure);
            return AVERROR_INVALIDDATA;
        } else if (!h0->cur_pic_ptr) {
            av_log(h->avctx, AV_LOG_ERROR,
                   "unset cur_pic_ptr on slice %d\n",
                   h0->current_slice + 1);
            return AVERROR_INVALIDDATA;
        }
    }

    h->picture_structure = picture_structure;
    h->droppable         = droppable;
    h->frame_num         = frame_num;
    sl->mb_field_decoding_flag = picture_structure != PICT_FRAME;

    if (h0->current_slice == 0) {
        /* Shorten frame num gaps so we don't have to allocate reference
         * frames just to throw them away */
        if (h->frame_num != h->prev_frame_num) {
            int unwrap_prev_frame_num = h->prev_frame_num;
            int max_frame_num         = 1 << h->sps.log2_max_frame_num;

            if (unwrap_prev_frame_num > h->frame_num)
                unwrap_prev_frame_num -= max_frame_num;

            if ((h->frame_num - unwrap_prev_frame_num) > h->sps.ref_frame_count) {
                unwrap_prev_frame_num = (h->frame_num - h->sps.ref_frame_count) - 1;
                if (unwrap_prev_frame_num < 0)
                    unwrap_prev_frame_num += max_frame_num;

                h->prev_frame_num = unwrap_prev_frame_num;
            }
        }

        /* See if we have a decoded first field looking for a pair...
         * Here, we're using that to see if we should mark previously
         * decode frames as "finished".
         * We have to do that before the "dummy" in-between frame allocation,
         * since that can modify h->cur_pic_ptr. */
        if (h0->first_field) {
            assert(h0->cur_pic_ptr);
            assert(h0->cur_pic_ptr->f.buf[0]);
            assert(h0->cur_pic_ptr->reference != DELAYED_PIC_REF);

            /* Mark old field/frame as completed */
            if (h0->cur_pic_ptr->tf.owner == h0->avctx) {
                ff_thread_report_progress(&h0->cur_pic_ptr->tf, INT_MAX,
                                          last_pic_structure == PICT_BOTTOM_FIELD);
            }

            /* figure out if we have a complementary field pair */
            if (!FIELD_PICTURE(h) || h->picture_structure == last_pic_structure) {
                /* Previous field is unmatched. Don't display it, but let it
                 * remain for reference if marked as such. */
                if (last_pic_structure != PICT_FRAME) {
                    ff_thread_report_progress(&h0->cur_pic_ptr->tf, INT_MAX,
                                              last_pic_structure == PICT_TOP_FIELD);
                }
            } else {
                if (h0->cur_pic_ptr->frame_num != h->frame_num) {
                    /* This and previous field were reference, but had
                     * different frame_nums. Consider this field first in
                     * pair. Throw away previous field except for reference
                     * purposes. */
                    if (last_pic_structure != PICT_FRAME) {
                        ff_thread_report_progress(&h0->cur_pic_ptr->tf, INT_MAX,
                                                  last_pic_structure == PICT_TOP_FIELD);
                    }
                } else {
                    /* Second field in complementary pair */
                    if (!((last_pic_structure   == PICT_TOP_FIELD &&
                           h->picture_structure == PICT_BOTTOM_FIELD) ||
                          (last_pic_structure   == PICT_BOTTOM_FIELD &&
                           h->picture_structure == PICT_TOP_FIELD))) {
                        av_log(h->avctx, AV_LOG_ERROR,
                               "Invalid field mode combination %d/%d\n",
                               last_pic_structure, h->picture_structure);
                        h->picture_structure = last_pic_structure;
                        h->droppable         = last_pic_droppable;
                        return AVERROR_INVALIDDATA;
                    } else if (last_pic_droppable != h->droppable) {
                        avpriv_request_sample(h->avctx,
                                              "Found reference and non-reference fields in the same frame, which");
                        h->picture_structure = last_pic_structure;
                        h->droppable         = last_pic_droppable;
                        return AVERROR_PATCHWELCOME;
                    }
                }
            }
        }

        while (h->frame_num != h->prev_frame_num && !h0->first_field &&
               h->frame_num != (h->prev_frame_num + 1) % (1 << h->sps.log2_max_frame_num)) {
            H264Picture *prev = h->short_ref_count ? h->short_ref[0] : NULL;
            av_log(h->avctx, AV_LOG_DEBUG, "Frame num gap %d %d\n",
                   h->frame_num, h->prev_frame_num);
            if (!h->sps.gaps_in_frame_num_allowed_flag)
                for(i=0; i<FF_ARRAY_ELEMS(h->last_pocs); i++)
                    h->last_pocs[i] = INT_MIN;
            ret = h264_frame_start(h);
            if (ret < 0) {
                h0->first_field = 0;
                return ret;
            }

            h->prev_frame_num++;
            h->prev_frame_num        %= 1 << h->sps.log2_max_frame_num;
            h->cur_pic_ptr->frame_num = h->prev_frame_num;
            h->cur_pic_ptr->invalid_gap = !h->sps.gaps_in_frame_num_allowed_flag;
            ff_thread_report_progress(&h->cur_pic_ptr->tf, INT_MAX, 0);
            ff_thread_report_progress(&h->cur_pic_ptr->tf, INT_MAX, 1);
            ret = ff_generate_sliding_window_mmcos(h, 1);
            if (ret < 0 && (h->avctx->err_recognition & AV_EF_EXPLODE))
                return ret;
            ret = ff_h264_execute_ref_pic_marking(h, h->mmco, h->mmco_index);
            if (ret < 0 && (h->avctx->err_recognition & AV_EF_EXPLODE))
                return ret;
            /* Error concealment: If a ref is missing, copy the previous ref
             * in its place.
             * FIXME: Avoiding a memcpy would be nice, but ref handling makes
             * many assumptions about there being no actual duplicates.
             * FIXME: This does not copy padding for out-of-frame motion
             * vectors.  Given we are concealing a lost frame, this probably
             * is not noticeable by comparison, but it should be fixed. */
            if (h->short_ref_count) {
                if (prev) {
                    av_image_copy(h->short_ref[0]->f.data,
                                  h->short_ref[0]->f.linesize,
                                  (const uint8_t **)prev->f.data,
                                  prev->f.linesize,
                                  h->avctx->pix_fmt,
                                  h->mb_width  * 16,
                                  h->mb_height * 16);
                    h->short_ref[0]->poc = prev->poc + 2;
                }
                h->short_ref[0]->frame_num = h->prev_frame_num;
            }
        }

        /* See if we have a decoded first field looking for a pair...
         * We're using that to see whether to continue decoding in that
         * frame, or to allocate a new one. */
        if (h0->first_field) {
            assert(h0->cur_pic_ptr);
            assert(h0->cur_pic_ptr->f.buf[0]);
            assert(h0->cur_pic_ptr->reference != DELAYED_PIC_REF);

            /* figure out if we have a complementary field pair */
            if (!FIELD_PICTURE(h) || h->picture_structure == last_pic_structure) {
                /* Previous field is unmatched. Don't display it, but let it
                 * remain for reference if marked as such. */
                h0->missing_fields ++;
                h0->cur_pic_ptr = NULL;
                h0->first_field = FIELD_PICTURE(h);
            } else {
                h0->missing_fields = 0;
                if (h0->cur_pic_ptr->frame_num != h->frame_num) {
                    ff_thread_report_progress(&h0->cur_pic_ptr->tf, INT_MAX,
                                              h0->picture_structure==PICT_BOTTOM_FIELD);
                    /* This and the previous field had different frame_nums.
                     * Consider this field first in pair. Throw away previous
                     * one except for reference purposes. */
                    h0->first_field = 1;
                    h0->cur_pic_ptr = NULL;
                } else {
                    /* Second field in complementary pair */
                    h0->first_field = 0;
                }
            }
        } else {
            /* Frame or first field in a potentially complementary pair */
            h0->first_field = FIELD_PICTURE(h);
        }

        if (!FIELD_PICTURE(h) || h0->first_field) {
            if (h264_frame_start(h) < 0) {
                h0->first_field = 0;
                return AVERROR_INVALIDDATA;
            }
        } else {
            release_unused_pictures(h, 0);
        }
        /* Some macroblocks can be accessed before they're available in case
        * of lost slices, MBAFF or threading. */
        if (FIELD_PICTURE(h)) {
            for(i = (h->picture_structure == PICT_BOTTOM_FIELD); i<h->mb_height; i++)
                memset(h->slice_table + i*h->mb_stride, -1, (h->mb_stride - (i+1==h->mb_height)) * sizeof(*h->slice_table));
        } else {
            memset(h->slice_table, -1,
                (h->mb_height * h->mb_stride - 1) * sizeof(*h->slice_table));
        }
        h0->last_slice_type = -1;
    }
    if (h != h0 && (ret = clone_slice(h, h0)) < 0)
        return ret;

    /* can't be in alloc_tables because linesize isn't known there.
     * FIXME: redo bipred weight to not require extra buffer? */
    for (i = 0; i < h->slice_context_count; i++)
        if (h->thread_context[i]) {
            ret = alloc_scratch_buffers(h->thread_context[i], h->linesize);
            if (ret < 0)
                return ret;
        }

    h->cur_pic_ptr->frame_num = h->frame_num; // FIXME frame_num cleanup

    av_assert1(h->mb_num == h->mb_width * h->mb_height);
    if (first_mb_in_slice << FIELD_OR_MBAFF_PICTURE(h) >= h->mb_num ||
        first_mb_in_slice >= h->mb_num) {
        av_log(h->avctx, AV_LOG_ERROR, "first_mb_in_slice overflow\n");
        return AVERROR_INVALIDDATA;
    }
    sl->resync_mb_x = sl->mb_x =  first_mb_in_slice % h->mb_width;
    sl->resync_mb_y = sl->mb_y = (first_mb_in_slice / h->mb_width) <<
                                 FIELD_OR_MBAFF_PICTURE(h);
    if (h->picture_structure == PICT_BOTTOM_FIELD)
        sl->resync_mb_y = sl->mb_y = sl->mb_y + 1;
    av_assert1(sl->mb_y < h->mb_height);

    if (h->picture_structure == PICT_FRAME) {
        h->curr_pic_num = h->frame_num;
        h->max_pic_num  = 1 << h->sps.log2_max_frame_num;
    } else {
        h->curr_pic_num = 2 * h->frame_num + 1;
        h->max_pic_num  = 1 << (h->sps.log2_max_frame_num + 1);
    }

    if (h->nal_unit_type == NAL_IDR_SLICE)
        get_ue_golomb(&sl->gb); /* idr_pic_id */

    if (h->sps.poc_type == 0) {
        h->poc_lsb = get_bits(&sl->gb, h->sps.log2_max_poc_lsb);

        if (h->pps.pic_order_present == 1 && h->picture_structure == PICT_FRAME)
            h->delta_poc_bottom = get_se_golomb(&sl->gb);
    }

    if (h->sps.poc_type == 1 && !h->sps.delta_pic_order_always_zero_flag) {
        h->delta_poc[0] = get_se_golomb(&sl->gb);

        if (h->pps.pic_order_present == 1 && h->picture_structure == PICT_FRAME)
            h->delta_poc[1] = get_se_golomb(&sl->gb);
    }

    ff_init_poc(h, h->cur_pic_ptr->field_poc, &h->cur_pic_ptr->poc);

    if (h->pps.redundant_pic_cnt_present)
        sl->redundant_pic_count = get_ue_golomb(&sl->gb);

    ret = ff_set_ref_count(h, sl);
    if (ret < 0)
        return ret;

    if (slice_type != AV_PICTURE_TYPE_I &&
        (h0->current_slice == 0 ||
         slice_type != h0->last_slice_type ||
         memcmp(h0->last_ref_count, sl->ref_count, sizeof(sl->ref_count)))) {

        ff_h264_fill_default_ref_list(h, sl);
    }

    if (sl->slice_type_nos != AV_PICTURE_TYPE_I) {
       ret = ff_h264_decode_ref_pic_list_reordering(h, sl);
       if (ret < 0) {
           sl->ref_count[1] = sl->ref_count[0] = 0;
           return ret;
       }
    }

    if ((h->pps.weighted_pred && sl->slice_type_nos == AV_PICTURE_TYPE_P) ||
        (h->pps.weighted_bipred_idc == 1 &&
         sl->slice_type_nos == AV_PICTURE_TYPE_B))
        ff_pred_weight_table(h, sl);
    else if (h->pps.weighted_bipred_idc == 2 &&
             sl->slice_type_nos == AV_PICTURE_TYPE_B) {
        implicit_weight_table(h, sl, -1);
    } else {
        sl->use_weight = 0;
        for (i = 0; i < 2; i++) {
            sl->luma_weight_flag[i]   = 0;
            sl->chroma_weight_flag[i] = 0;
        }
    }

    // If frame-mt is enabled, only update mmco tables for the first slice
    // in a field. Subsequent slices can temporarily clobber h->mmco_index
    // or h->mmco, which will cause ref list mix-ups and decoding errors
    // further down the line. This may break decoding if the first slice is
    // corrupt, thus we only do this if frame-mt is enabled.
    if (h->nal_ref_idc) {
        ret = ff_h264_decode_ref_pic_marking(h0, &sl->gb,
                                             !(h->avctx->active_thread_type & FF_THREAD_FRAME) ||
                                             h0->current_slice == 0);
        if (ret < 0 && (h->avctx->err_recognition & AV_EF_EXPLODE))
            return AVERROR_INVALIDDATA;
    }

    if (FRAME_MBAFF(h)) {
        ff_h264_fill_mbaff_ref_list(h, sl);

        if (h->pps.weighted_bipred_idc == 2 && sl->slice_type_nos == AV_PICTURE_TYPE_B) {
            implicit_weight_table(h, sl, 0);
            implicit_weight_table(h, sl, 1);
        }
    }

    if (sl->slice_type_nos == AV_PICTURE_TYPE_B && !sl->direct_spatial_mv_pred)
        ff_h264_direct_dist_scale_factor(h, sl);
    ff_h264_direct_ref_list_init(h, sl);

    if (sl->slice_type_nos != AV_PICTURE_TYPE_I && h->pps.cabac) {
        tmp = get_ue_golomb_31(&sl->gb);
        if (tmp > 2) {
            av_log(h->avctx, AV_LOG_ERROR, "cabac_init_idc %u overflow\n", tmp);
            return AVERROR_INVALIDDATA;
        }
        sl->cabac_init_idc = tmp;
    }

    sl->last_qscale_diff = 0;
    tmp = h->pps.init_qp + get_se_golomb(&sl->gb);
    if (tmp > 51 + 6 * (h->sps.bit_depth_luma - 8)) {
        av_log(h->avctx, AV_LOG_ERROR, "QP %u out of range\n", tmp);
        return AVERROR_INVALIDDATA;
    }
    sl->qscale       = tmp;
    sl->chroma_qp[0] = get_chroma_qp(h, 0, sl->qscale);
    sl->chroma_qp[1] = get_chroma_qp(h, 1, sl->qscale);
    // FIXME qscale / qp ... stuff
    if (sl->slice_type == AV_PICTURE_TYPE_SP)
        get_bits1(&sl->gb); /* sp_for_switch_flag */
    if (sl->slice_type == AV_PICTURE_TYPE_SP ||
        sl->slice_type == AV_PICTURE_TYPE_SI)
        get_se_golomb(&sl->gb); /* slice_qs_delta */

    sl->deblocking_filter     = 1;
    sl->slice_alpha_c0_offset = 0;
    sl->slice_beta_offset     = 0;
    if (h->pps.deblocking_filter_parameters_present) {
        tmp = get_ue_golomb_31(&sl->gb);
        if (tmp > 2) {
            av_log(h->avctx, AV_LOG_ERROR,
                   "deblocking_filter_idc %u out of range\n", tmp);
            return AVERROR_INVALIDDATA;
        }
        sl->deblocking_filter = tmp;
        if (sl->deblocking_filter < 2)
            sl->deblocking_filter ^= 1;  // 1<->0

        if (sl->deblocking_filter) {
            sl->slice_alpha_c0_offset = get_se_golomb(&sl->gb) * 2;
            sl->slice_beta_offset     = get_se_golomb(&sl->gb) * 2;
            if (sl->slice_alpha_c0_offset >  12 ||
                sl->slice_alpha_c0_offset < -12 ||
                sl->slice_beta_offset >  12     ||
                sl->slice_beta_offset < -12) {
                av_log(h->avctx, AV_LOG_ERROR,
                       "deblocking filter parameters %d %d out of range\n",
                       sl->slice_alpha_c0_offset, sl->slice_beta_offset);
                return AVERROR_INVALIDDATA;
            }
        }
    }

    if (h->avctx->skip_loop_filter >= AVDISCARD_ALL ||
        (h->avctx->skip_loop_filter >= AVDISCARD_NONKEY &&
         h->nal_unit_type != NAL_IDR_SLICE) ||
        (h->avctx->skip_loop_filter >= AVDISCARD_NONINTRA &&
         sl->slice_type_nos != AV_PICTURE_TYPE_I) ||
        (h->avctx->skip_loop_filter >= AVDISCARD_BIDIR  &&
         sl->slice_type_nos == AV_PICTURE_TYPE_B) ||
        (h->avctx->skip_loop_filter >= AVDISCARD_NONREF &&
         h->nal_ref_idc == 0))
        sl->deblocking_filter = 0;

    if (sl->deblocking_filter == 1 && h0->max_contexts > 1) {
        if (h->avctx->flags2 & CODEC_FLAG2_FAST) {
            /* Cheat slightly for speed:
             * Do not bother to deblock across slices. */
            sl->deblocking_filter = 2;
        } else {
            h0->max_contexts = 1;
            if (!h0->single_decode_warning) {
                av_log(h->avctx, AV_LOG_INFO,
                       "Cannot parallelize slice decoding with deblocking filter type 1, decoding such frames in sequential order\n"
                       "To parallelize slice decoding you need video encoded with disable_deblocking_filter_idc set to 2 (deblock only edges that do not cross slices).\n"
                       "Setting the flags2 libavcodec option to +fast (-flags2 +fast) will disable deblocking across slices and enable parallel slice decoding "
                       "but will generate non-standard-compliant output.\n");
                h0->single_decode_warning = 1;
            }
            if (h != h0) {
                av_log(h->avctx, AV_LOG_ERROR,
                       "Deblocking switched inside frame.\n");
                return SLICE_SINGLETHREAD;
            }
        }
    }
    sl->qp_thresh = 15 -
                   FFMIN(sl->slice_alpha_c0_offset, sl->slice_beta_offset) -
                   FFMAX3(0,
                          h->pps.chroma_qp_index_offset[0],
                          h->pps.chroma_qp_index_offset[1]) +
                   6 * (h->sps.bit_depth_luma - 8);

    h0->last_slice_type = slice_type;
    memcpy(h0->last_ref_count, sl->ref_count, sizeof(h0->last_ref_count));
    sl->slice_num       = ++h0->current_slice;

    if (sl->slice_num)
        h0->slice_row[(sl->slice_num-1)&(MAX_SLICES-1)]= sl->resync_mb_y;
    if (   h0->slice_row[sl->slice_num&(MAX_SLICES-1)] + 3 >= sl->resync_mb_y
        && h0->slice_row[sl->slice_num&(MAX_SLICES-1)] <= sl->resync_mb_y
        && sl->slice_num >= MAX_SLICES) {
        //in case of ASO this check needs to be updated depending on how we decide to assign slice numbers in this case
        av_log(h->avctx, AV_LOG_WARNING, "Possibly too many slices (%d >= %d), increase MAX_SLICES and recompile if there are artifacts\n", sl->slice_num, MAX_SLICES);
    }

    for (j = 0; j < 2; j++) {
        int id_list[16];
        int *ref2frm = sl->ref2frm[sl->slice_num & (MAX_SLICES - 1)][j];
        for (i = 0; i < 16; i++) {
            id_list[i] = 60;
            if (j < sl->list_count && i < sl->ref_count[j] &&
                sl->ref_list[j][i].f.buf[0]) {
                int k;
                AVBuffer *buf = sl->ref_list[j][i].f.buf[0]->buffer;
                for (k = 0; k < h->short_ref_count; k++)
                    if (h->short_ref[k]->f.buf[0]->buffer == buf) {
                        id_list[i] = k;
                        break;
                    }
                for (k = 0; k < h->long_ref_count; k++)
                    if (h->long_ref[k] && h->long_ref[k]->f.buf[0]->buffer == buf) {
                        id_list[i] = h->short_ref_count + k;
                        break;
                    }
            }
        }

        ref2frm[0] =
        ref2frm[1] = -1;
        for (i = 0; i < 16; i++)
            ref2frm[i + 2] = 4 * id_list[i] + (sl->ref_list[j][i].reference & 3);
        ref2frm[18 + 0] =
        ref2frm[18 + 1] = -1;
        for (i = 16; i < 48; i++)
            ref2frm[i + 4] = 4 * id_list[(i - 16) >> 1] +
                             (sl->ref_list[j][i].reference & 3);
    }

    h0->au_pps_id = pps_id;
    h->sps.new =
    h0->sps_buffers[h->pps.sps_id]->new = 0;
    h->current_sps_id = h->pps.sps_id;

    if (h->avctx->debug & FF_DEBUG_PICT_INFO) {
        av_log(h->avctx, AV_LOG_DEBUG,
               "slice:%d %s mb:%d %c%s%s pps:%u frame:%d poc:%d/%d ref:%d/%d qp:%d loop:%d:%d:%d weight:%d%s %s\n",
               sl->slice_num,
               (h->picture_structure == PICT_FRAME ? "F" : h->picture_structure == PICT_TOP_FIELD ? "T" : "B"),
               first_mb_in_slice,
               av_get_picture_type_char(sl->slice_type),
               sl->slice_type_fixed ? " fix" : "",
               h->nal_unit_type == NAL_IDR_SLICE ? " IDR" : "",
               pps_id, h->frame_num,
               h->cur_pic_ptr->field_poc[0],
               h->cur_pic_ptr->field_poc[1],
               sl->ref_count[0], sl->ref_count[1],
               sl->qscale,
               sl->deblocking_filter,
               sl->slice_alpha_c0_offset, sl->slice_beta_offset,
               sl->use_weight,
               sl->use_weight == 1 && sl->use_weight_chroma ? "c" : "",
               sl->slice_type == AV_PICTURE_TYPE_B ? (sl->direct_spatial_mv_pred ? "SPAT" : "TEMP") : "");
    }

    return 0;
}

int ff_h264_get_slice_type(const H264SliceContext *sl)
{
    switch (sl->slice_type) {
    case AV_PICTURE_TYPE_P:
        return 0;
    case AV_PICTURE_TYPE_B:
        return 1;
    case AV_PICTURE_TYPE_I:
        return 2;
    case AV_PICTURE_TYPE_SP:
        return 3;
    case AV_PICTURE_TYPE_SI:
        return 4;
    default:
        return AVERROR_INVALIDDATA;
    }
}

static av_always_inline void fill_filter_caches_inter(H264Context *h,
                                                      H264SliceContext *sl,
                                                      int mb_type, int top_xy,
                                                      int left_xy[LEFT_MBS],
                                                      int top_type,
                                                      int left_type[LEFT_MBS],
                                                      int mb_xy, int list)
{
    int b_stride = h->b_stride;
    int16_t(*mv_dst)[2] = &sl->mv_cache[list][scan8[0]];
    int8_t *ref_cache   = &sl->ref_cache[list][scan8[0]];
    if (IS_INTER(mb_type) || IS_DIRECT(mb_type)) {
        if (USES_LIST(top_type, list)) {
            const int b_xy  = h->mb2b_xy[top_xy] + 3 * b_stride;
            const int b8_xy = 4 * top_xy + 2;
            int (*ref2frm)[64] = (void*)(sl->ref2frm[h->slice_table[top_xy] & (MAX_SLICES - 1)][0] + (MB_MBAFF(sl) ? 20 : 2));
            AV_COPY128(mv_dst - 1 * 8, h->cur_pic.motion_val[list][b_xy + 0]);
            ref_cache[0 - 1 * 8] =
            ref_cache[1 - 1 * 8] = ref2frm[list][h->cur_pic.ref_index[list][b8_xy + 0]];
            ref_cache[2 - 1 * 8] =
            ref_cache[3 - 1 * 8] = ref2frm[list][h->cur_pic.ref_index[list][b8_xy + 1]];
        } else {
            AV_ZERO128(mv_dst - 1 * 8);
            AV_WN32A(&ref_cache[0 - 1 * 8], ((LIST_NOT_USED) & 0xFF) * 0x01010101u);
        }

        if (!IS_INTERLACED(mb_type ^ left_type[LTOP])) {
            if (USES_LIST(left_type[LTOP], list)) {
                const int b_xy  = h->mb2b_xy[left_xy[LTOP]] + 3;
                const int b8_xy = 4 * left_xy[LTOP] + 1;
                int (*ref2frm)[64] =(void*)( sl->ref2frm[h->slice_table[left_xy[LTOP]] & (MAX_SLICES - 1)][0] + (MB_MBAFF(sl) ? 20 : 2));
                AV_COPY32(mv_dst - 1 +  0, h->cur_pic.motion_val[list][b_xy + b_stride * 0]);
                AV_COPY32(mv_dst - 1 +  8, h->cur_pic.motion_val[list][b_xy + b_stride * 1]);
                AV_COPY32(mv_dst - 1 + 16, h->cur_pic.motion_val[list][b_xy + b_stride * 2]);
                AV_COPY32(mv_dst - 1 + 24, h->cur_pic.motion_val[list][b_xy + b_stride * 3]);
                ref_cache[-1 +  0] =
                ref_cache[-1 +  8] = ref2frm[list][h->cur_pic.ref_index[list][b8_xy + 2 * 0]];
                ref_cache[-1 + 16] =
                ref_cache[-1 + 24] = ref2frm[list][h->cur_pic.ref_index[list][b8_xy + 2 * 1]];
            } else {
                AV_ZERO32(mv_dst - 1 +  0);
                AV_ZERO32(mv_dst - 1 +  8);
                AV_ZERO32(mv_dst - 1 + 16);
                AV_ZERO32(mv_dst - 1 + 24);
                ref_cache[-1 +  0] =
                ref_cache[-1 +  8] =
                ref_cache[-1 + 16] =
                ref_cache[-1 + 24] = LIST_NOT_USED;
            }
        }
    }

    if (!USES_LIST(mb_type, list)) {
        fill_rectangle(mv_dst, 4, 4, 8, pack16to32(0, 0), 4);
        AV_WN32A(&ref_cache[0 * 8], ((LIST_NOT_USED) & 0xFF) * 0x01010101u);
        AV_WN32A(&ref_cache[1 * 8], ((LIST_NOT_USED) & 0xFF) * 0x01010101u);
        AV_WN32A(&ref_cache[2 * 8], ((LIST_NOT_USED) & 0xFF) * 0x01010101u);
        AV_WN32A(&ref_cache[3 * 8], ((LIST_NOT_USED) & 0xFF) * 0x01010101u);
        return;
    }

    {
        int8_t *ref = &h->cur_pic.ref_index[list][4 * mb_xy];
        int (*ref2frm)[64] = (void*)(sl->ref2frm[sl->slice_num & (MAX_SLICES - 1)][0] + (MB_MBAFF(sl) ? 20 : 2));
        uint32_t ref01 = (pack16to32(ref2frm[list][ref[0]], ref2frm[list][ref[1]]) & 0x00FF00FF) * 0x0101;
        uint32_t ref23 = (pack16to32(ref2frm[list][ref[2]], ref2frm[list][ref[3]]) & 0x00FF00FF) * 0x0101;
        AV_WN32A(&ref_cache[0 * 8], ref01);
        AV_WN32A(&ref_cache[1 * 8], ref01);
        AV_WN32A(&ref_cache[2 * 8], ref23);
        AV_WN32A(&ref_cache[3 * 8], ref23);
    }

    {
        int16_t(*mv_src)[2] = &h->cur_pic.motion_val[list][4 * sl->mb_x + 4 * sl->mb_y * b_stride];
        AV_COPY128(mv_dst + 8 * 0, mv_src + 0 * b_stride);
        AV_COPY128(mv_dst + 8 * 1, mv_src + 1 * b_stride);
        AV_COPY128(mv_dst + 8 * 2, mv_src + 2 * b_stride);
        AV_COPY128(mv_dst + 8 * 3, mv_src + 3 * b_stride);
    }
}

/**
 *
 * @return non zero if the loop filter can be skipped
 */
static int fill_filter_caches(H264Context *h, H264SliceContext *sl, int mb_type)
{
    const int mb_xy = sl->mb_xy;
    int top_xy, left_xy[LEFT_MBS];
    int top_type, left_type[LEFT_MBS];
    uint8_t *nnz;
    uint8_t *nnz_cache;

    top_xy = mb_xy - (h->mb_stride << MB_FIELD(sl));

    /* Wow, what a mess, why didn't they simplify the interlacing & intra
     * stuff, I can't imagine that these complex rules are worth it. */

    left_xy[LBOT] = left_xy[LTOP] = mb_xy - 1;
    if (FRAME_MBAFF(h)) {
        const int left_mb_field_flag = IS_INTERLACED(h->cur_pic.mb_type[mb_xy - 1]);
        const int curr_mb_field_flag = IS_INTERLACED(mb_type);
        if (sl->mb_y & 1) {
            if (left_mb_field_flag != curr_mb_field_flag)
                left_xy[LTOP] -= h->mb_stride;
        } else {
            if (curr_mb_field_flag)
                top_xy += h->mb_stride &
                          (((h->cur_pic.mb_type[top_xy] >> 7) & 1) - 1);
            if (left_mb_field_flag != curr_mb_field_flag)
                left_xy[LBOT] += h->mb_stride;
        }
    }

    sl->top_mb_xy        = top_xy;
    sl->left_mb_xy[LTOP] = left_xy[LTOP];
    sl->left_mb_xy[LBOT] = left_xy[LBOT];
    {
        /* For sufficiently low qp, filtering wouldn't do anything.
         * This is a conservative estimate: could also check beta_offset
         * and more accurate chroma_qp. */
        int qp_thresh = sl->qp_thresh; // FIXME strictly we should store qp_thresh for each mb of a slice
        int qp        = h->cur_pic.qscale_table[mb_xy];
        if (qp <= qp_thresh &&
            (left_xy[LTOP] < 0 ||
             ((qp + h->cur_pic.qscale_table[left_xy[LTOP]] + 1) >> 1) <= qp_thresh) &&
            (top_xy < 0 ||
             ((qp + h->cur_pic.qscale_table[top_xy] + 1) >> 1) <= qp_thresh)) {
            if (!FRAME_MBAFF(h))
                return 1;
            if ((left_xy[LTOP] < 0 ||
                 ((qp + h->cur_pic.qscale_table[left_xy[LBOT]] + 1) >> 1) <= qp_thresh) &&
                (top_xy < h->mb_stride ||
                 ((qp + h->cur_pic.qscale_table[top_xy - h->mb_stride] + 1) >> 1) <= qp_thresh))
                return 1;
        }
    }

    top_type        = h->cur_pic.mb_type[top_xy];
    left_type[LTOP] = h->cur_pic.mb_type[left_xy[LTOP]];
    left_type[LBOT] = h->cur_pic.mb_type[left_xy[LBOT]];
    if (sl->deblocking_filter == 2) {
        if (h->slice_table[top_xy] != sl->slice_num)
            top_type = 0;
        if (h->slice_table[left_xy[LBOT]] != sl->slice_num)
            left_type[LTOP] = left_type[LBOT] = 0;
    } else {
        if (h->slice_table[top_xy] == 0xFFFF)
            top_type = 0;
        if (h->slice_table[left_xy[LBOT]] == 0xFFFF)
            left_type[LTOP] = left_type[LBOT] = 0;
    }
    sl->top_type        = top_type;
    sl->left_type[LTOP] = left_type[LTOP];
    sl->left_type[LBOT] = left_type[LBOT];

    if (IS_INTRA(mb_type))
        return 0;

    fill_filter_caches_inter(h, sl, mb_type, top_xy, left_xy,
                             top_type, left_type, mb_xy, 0);
    if (sl->list_count == 2)
        fill_filter_caches_inter(h, sl, mb_type, top_xy, left_xy,
                                 top_type, left_type, mb_xy, 1);

    nnz       = h->non_zero_count[mb_xy];
    nnz_cache = sl->non_zero_count_cache;
    AV_COPY32(&nnz_cache[4 + 8 * 1], &nnz[0]);
    AV_COPY32(&nnz_cache[4 + 8 * 2], &nnz[4]);
    AV_COPY32(&nnz_cache[4 + 8 * 3], &nnz[8]);
    AV_COPY32(&nnz_cache[4 + 8 * 4], &nnz[12]);
    sl->cbp = h->cbp_table[mb_xy];

    if (top_type) {
        nnz = h->non_zero_count[top_xy];
        AV_COPY32(&nnz_cache[4 + 8 * 0], &nnz[3 * 4]);
    }

    if (left_type[LTOP]) {
        nnz = h->non_zero_count[left_xy[LTOP]];
        nnz_cache[3 + 8 * 1] = nnz[3 + 0 * 4];
        nnz_cache[3 + 8 * 2] = nnz[3 + 1 * 4];
        nnz_cache[3 + 8 * 3] = nnz[3 + 2 * 4];
        nnz_cache[3 + 8 * 4] = nnz[3 + 3 * 4];
    }

    /* CAVLC 8x8dct requires NNZ values for residual decoding that differ
     * from what the loop filter needs */
    if (!CABAC(h) && h->pps.transform_8x8_mode) {
        if (IS_8x8DCT(top_type)) {
            nnz_cache[4 + 8 * 0] =
            nnz_cache[5 + 8 * 0] = (h->cbp_table[top_xy] & 0x4000) >> 12;
            nnz_cache[6 + 8 * 0] =
            nnz_cache[7 + 8 * 0] = (h->cbp_table[top_xy] & 0x8000) >> 12;
        }
        if (IS_8x8DCT(left_type[LTOP])) {
            nnz_cache[3 + 8 * 1] =
            nnz_cache[3 + 8 * 2] = (h->cbp_table[left_xy[LTOP]] & 0x2000) >> 12; // FIXME check MBAFF
        }
        if (IS_8x8DCT(left_type[LBOT])) {
            nnz_cache[3 + 8 * 3] =
            nnz_cache[3 + 8 * 4] = (h->cbp_table[left_xy[LBOT]] & 0x8000) >> 12; // FIXME check MBAFF
        }

        if (IS_8x8DCT(mb_type)) {
            nnz_cache[scan8[0]] =
            nnz_cache[scan8[1]] =
            nnz_cache[scan8[2]] =
            nnz_cache[scan8[3]] = (sl->cbp & 0x1000) >> 12;

            nnz_cache[scan8[0 + 4]] =
            nnz_cache[scan8[1 + 4]] =
            nnz_cache[scan8[2 + 4]] =
            nnz_cache[scan8[3 + 4]] = (sl->cbp & 0x2000) >> 12;

            nnz_cache[scan8[0 + 8]] =
            nnz_cache[scan8[1 + 8]] =
            nnz_cache[scan8[2 + 8]] =
            nnz_cache[scan8[3 + 8]] = (sl->cbp & 0x4000) >> 12;

            nnz_cache[scan8[0 + 12]] =
            nnz_cache[scan8[1 + 12]] =
            nnz_cache[scan8[2 + 12]] =
            nnz_cache[scan8[3 + 12]] = (sl->cbp & 0x8000) >> 12;
        }
    }

    return 0;
}

static void loop_filter(H264Context *h, H264SliceContext *sl, int start_x, int end_x)
{
    uint8_t *dest_y, *dest_cb, *dest_cr;
    int linesize, uvlinesize, mb_x, mb_y;
    const int end_mb_y       = sl->mb_y + FRAME_MBAFF(h);
    const int old_slice_type = sl->slice_type;
    const int pixel_shift    = h->pixel_shift;
    const int block_h        = 16 >> h->chroma_y_shift;

    if (sl->deblocking_filter) {
        for (mb_x = start_x; mb_x < end_x; mb_x++)
            for (mb_y = end_mb_y - FRAME_MBAFF(h); mb_y <= end_mb_y; mb_y++) {
                int mb_xy, mb_type;
                mb_xy         = sl->mb_xy = mb_x + mb_y * h->mb_stride;
                sl->slice_num = h->slice_table[mb_xy];
                mb_type       = h->cur_pic.mb_type[mb_xy];
                sl->list_count = h->list_counts[mb_xy];

                if (FRAME_MBAFF(h))
                    sl->mb_mbaff               =
                    sl->mb_field_decoding_flag = !!IS_INTERLACED(mb_type);

                sl->mb_x = mb_x;
                sl->mb_y = mb_y;
                dest_y  = h->cur_pic.f.data[0] +
                          ((mb_x << pixel_shift) + mb_y * h->linesize) * 16;
                dest_cb = h->cur_pic.f.data[1] +
                          (mb_x << pixel_shift) * (8 << CHROMA444(h)) +
                          mb_y * h->uvlinesize * block_h;
                dest_cr = h->cur_pic.f.data[2] +
                          (mb_x << pixel_shift) * (8 << CHROMA444(h)) +
                          mb_y * h->uvlinesize * block_h;
                // FIXME simplify above

                if (MB_FIELD(sl)) {
                    linesize   = sl->mb_linesize   = h->linesize   * 2;
                    uvlinesize = sl->mb_uvlinesize = h->uvlinesize * 2;
                    if (mb_y & 1) { // FIXME move out of this function?
                        dest_y  -= h->linesize   * 15;
                        dest_cb -= h->uvlinesize * (block_h - 1);
                        dest_cr -= h->uvlinesize * (block_h - 1);
                    }
                } else {
                    linesize   = sl->mb_linesize   = h->linesize;
                    uvlinesize = sl->mb_uvlinesize = h->uvlinesize;
                }
                backup_mb_border(h, sl, dest_y, dest_cb, dest_cr, linesize,
                                 uvlinesize, 0);
                if (fill_filter_caches(h, sl, mb_type))
                    continue;
                sl->chroma_qp[0] = get_chroma_qp(h, 0, h->cur_pic.qscale_table[mb_xy]);
                sl->chroma_qp[1] = get_chroma_qp(h, 1, h->cur_pic.qscale_table[mb_xy]);

                if (FRAME_MBAFF(h)) {
                    ff_h264_filter_mb(h, sl, mb_x, mb_y, dest_y, dest_cb, dest_cr,
                                      linesize, uvlinesize);
                } else {
                    ff_h264_filter_mb_fast(h, sl, mb_x, mb_y, dest_y, dest_cb,
                                           dest_cr, linesize, uvlinesize);
                }
            }
    }
    sl->slice_type  = old_slice_type;
    sl->mb_x         = end_x;
    sl->mb_y         = end_mb_y - FRAME_MBAFF(h);
    sl->chroma_qp[0] = get_chroma_qp(h, 0, sl->qscale);
    sl->chroma_qp[1] = get_chroma_qp(h, 1, sl->qscale);
}

static void predict_field_decoding_flag(H264Context *h, H264SliceContext *sl)
{
    const int mb_xy = sl->mb_x + sl->mb_y * h->mb_stride;
    int mb_type     = (h->slice_table[mb_xy - 1] == sl->slice_num) ?
                      h->cur_pic.mb_type[mb_xy - 1] :
                      (h->slice_table[mb_xy - h->mb_stride] == sl->slice_num) ?
                      h->cur_pic.mb_type[mb_xy - h->mb_stride] : 0;
    sl->mb_mbaff    = sl->mb_field_decoding_flag = IS_INTERLACED(mb_type) ? 1 : 0;
}

/**
 * Draw edges and report progress for the last MB row.
 */
static void decode_finish_row(H264Context *h, H264SliceContext *sl)
{
    int top            = 16 * (sl->mb_y      >> FIELD_PICTURE(h));
    int pic_height     = 16 *  h->mb_height >> FIELD_PICTURE(h);
    int height         =  16      << FRAME_MBAFF(h);
    int deblock_border = (16 + 4) << FRAME_MBAFF(h);

    if (sl->deblocking_filter) {
        if ((top + height) >= pic_height)
            height += deblock_border;
        top -= deblock_border;
    }

    if (top >= pic_height || (top + height) < 0)
        return;

    height = FFMIN(height, pic_height - top);
    if (top < 0) {
        height = top + height;
        top    = 0;
    }

    ff_h264_draw_horiz_band(h, sl, top, height);

    if (h->droppable || h->er.error_occurred)
        return;

    ff_thread_report_progress(&h->cur_pic_ptr->tf, top + height - 1,
                              h->picture_structure == PICT_BOTTOM_FIELD);
}

static void er_add_slice(H264Context *h, H264SliceContext *sl,
                         int startx, int starty,
                         int endx, int endy, int status)
{
    if (CONFIG_ERROR_RESILIENCE) {
        ERContext *er = &h->er;

        ff_er_add_slice(er, startx, starty, endx, endy, status);
    }
}

static int decode_slice(struct AVCodecContext *avctx, void *arg)
{
    H264SliceContext *sl = arg;
    H264Context       *h = sl->h264;
    int lf_x_start = sl->mb_x;
    int ret;

    ret = alloc_scratch_buffers(sl, h->linesize);
    if (ret < 0)
        return ret;

    sl->mb_skip_run = -1;

    av_assert0(h->block_offset[15] == (4 * ((scan8[15] - scan8[0]) & 7) << h->pixel_shift) + 4 * h->linesize * ((scan8[15] - scan8[0]) >> 3));

    sl->is_complex = FRAME_MBAFF(h) || h->picture_structure != PICT_FRAME ||
                     avctx->codec_id != AV_CODEC_ID_H264 ||
                     (CONFIG_GRAY && (h->flags & CODEC_FLAG_GRAY));

    if (!(h->avctx->active_thread_type & FF_THREAD_SLICE) && h->picture_structure == PICT_FRAME && h->er.error_status_table) {
        const int start_i  = av_clip(sl->resync_mb_x + sl->resync_mb_y * h->mb_width, 0, h->mb_num - 1);
        if (start_i) {
            int prev_status = h->er.error_status_table[h->er.mb_index2xy[start_i - 1]];
            prev_status &= ~ VP_START;
            if (prev_status != (ER_MV_END | ER_DC_END | ER_AC_END))
                h->er.error_occurred = 1;
        }
    }

    if (h->pps.cabac) {
        /* realign */
        align_get_bits(&sl->gb);

        /* init cabac */
        ff_init_cabac_decoder(&sl->cabac,
                              sl->gb.buffer + get_bits_count(&sl->gb) / 8,
                              (get_bits_left(&sl->gb) + 7) / 8);

        ff_h264_init_cabac_states(h, sl);

        for (;;) {
            // START_TIMER
            int ret = ff_h264_decode_mb_cabac(h, sl);
            int eos;
            // STOP_TIMER("decode_mb_cabac")

            if (ret >= 0)
                ff_h264_hl_decode_mb(h, sl);

            // FIXME optimal? or let mb_decode decode 16x32 ?
            if (ret >= 0 && FRAME_MBAFF(h)) {
                sl->mb_y++;

                ret = ff_h264_decode_mb_cabac(h, sl);

                if (ret >= 0)
                    ff_h264_hl_decode_mb(h, sl);
                sl->mb_y--;
            }
            eos = get_cabac_terminate(&sl->cabac);

            if ((h->workaround_bugs & FF_BUG_TRUNCATED) &&
                sl->cabac.bytestream > sl->cabac.bytestream_end + 2) {
                er_add_slice(h, sl, sl->resync_mb_x, sl->resync_mb_y, sl->mb_x - 1,
                             sl->mb_y, ER_MB_END);
                if (sl->mb_x >= lf_x_start)
                    loop_filter(h, sl, lf_x_start, sl->mb_x + 1);
                return 0;
            }
            if (sl->cabac.bytestream > sl->cabac.bytestream_end + 2 )
                av_log(h->avctx, AV_LOG_DEBUG, "bytestream overread %"PTRDIFF_SPECIFIER"\n", sl->cabac.bytestream_end - sl->cabac.bytestream);
            if (ret < 0 || sl->cabac.bytestream > sl->cabac.bytestream_end + 4) {
                av_log(h->avctx, AV_LOG_ERROR,
                       "error while decoding MB %d %d, bytestream %"PTRDIFF_SPECIFIER"\n",
                       sl->mb_x, sl->mb_y,
                       sl->cabac.bytestream_end - sl->cabac.bytestream);
                er_add_slice(h, sl, sl->resync_mb_x, sl->resync_mb_y, sl->mb_x,
                             sl->mb_y, ER_MB_ERROR);
                return AVERROR_INVALIDDATA;
            }

            if (++sl->mb_x >= h->mb_width) {
                loop_filter(h, sl, lf_x_start, sl->mb_x);
                sl->mb_x = lf_x_start = 0;
                decode_finish_row(h, sl);
                ++sl->mb_y;
                if (FIELD_OR_MBAFF_PICTURE(h)) {
                    ++sl->mb_y;
                    if (FRAME_MBAFF(h) && sl->mb_y < h->mb_height)
                        predict_field_decoding_flag(h, sl);
                }
            }

            if (eos || sl->mb_y >= h->mb_height) {
                tprintf(h->avctx, "slice end %d %d\n",
                        get_bits_count(&sl->gb), sl->gb.size_in_bits);
                er_add_slice(h, sl, sl->resync_mb_x, sl->resync_mb_y, sl->mb_x - 1,
                             sl->mb_y, ER_MB_END);
                if (sl->mb_x > lf_x_start)
                    loop_filter(h, sl, lf_x_start, sl->mb_x);
                return 0;
            }
        }
    } else {
        for (;;) {
            int ret = ff_h264_decode_mb_cavlc(h, sl);

            if (ret >= 0)
                ff_h264_hl_decode_mb(h, sl);

            // FIXME optimal? or let mb_decode decode 16x32 ?
            if (ret >= 0 && FRAME_MBAFF(h)) {
                sl->mb_y++;
                ret = ff_h264_decode_mb_cavlc(h, sl);

                if (ret >= 0)
                    ff_h264_hl_decode_mb(h, sl);
                sl->mb_y--;
            }

            if (ret < 0) {
                av_log(h->avctx, AV_LOG_ERROR,
                       "error while decoding MB %d %d\n", sl->mb_x, sl->mb_y);
                er_add_slice(h, sl, sl->resync_mb_x, sl->resync_mb_y, sl->mb_x,
                             sl->mb_y, ER_MB_ERROR);
                return ret;
            }

            if (++sl->mb_x >= h->mb_width) {
                loop_filter(h, sl, lf_x_start, sl->mb_x);
                sl->mb_x = lf_x_start = 0;
                decode_finish_row(h, sl);
                ++sl->mb_y;
                if (FIELD_OR_MBAFF_PICTURE(h)) {
                    ++sl->mb_y;
                    if (FRAME_MBAFF(h) && sl->mb_y < h->mb_height)
                        predict_field_decoding_flag(h, sl);
                }
                if (sl->mb_y >= h->mb_height) {
                    tprintf(h->avctx, "slice end %d %d\n",
                            get_bits_count(&sl->gb), sl->gb.size_in_bits);

                    if (   get_bits_left(&sl->gb) == 0
                        || get_bits_left(&sl->gb) > 0 && !(h->avctx->err_recognition & AV_EF_AGGRESSIVE)) {
                        er_add_slice(h, sl, sl->resync_mb_x, sl->resync_mb_y,
                                     sl->mb_x - 1, sl->mb_y, ER_MB_END);

                        return 0;
                    } else {
                        er_add_slice(h, sl, sl->resync_mb_x, sl->resync_mb_y,
                                     sl->mb_x, sl->mb_y, ER_MB_END);

                        return AVERROR_INVALIDDATA;
                    }
                }
            }

            if (get_bits_left(&sl->gb) <= 0 && sl->mb_skip_run <= 0) {
                tprintf(h->avctx, "slice end %d %d\n",
                        get_bits_count(&sl->gb), sl->gb.size_in_bits);

                if (get_bits_left(&sl->gb) == 0) {
                    er_add_slice(h, sl, sl->resync_mb_x, sl->resync_mb_y,
                                 sl->mb_x - 1, sl->mb_y, ER_MB_END);
                    if (sl->mb_x > lf_x_start)
                        loop_filter(h, sl, lf_x_start, sl->mb_x);

                    return 0;
                } else {
                    er_add_slice(h, sl, sl->resync_mb_x, sl->resync_mb_y, sl->mb_x,
                                 sl->mb_y, ER_MB_ERROR);

                    return AVERROR_INVALIDDATA;
                }
            }
        }
    }
}

/**
 * Call decode_slice() for each context.
 *
 * @param h h264 master context
 * @param context_count number of contexts to execute
 */
int ff_h264_execute_decode_slices(H264Context *h, unsigned context_count)
{
    AVCodecContext *const avctx = h->avctx;
    H264Context *hx;
    H264SliceContext *sl;
    int i;

    av_assert0(context_count && h->slice_ctx[context_count - 1].mb_y < h->mb_height);

    if (h->avctx->hwaccel ||
        h->avctx->codec->capabilities & CODEC_CAP_HWACCEL_VDPAU)
        return 0;
    if (context_count == 1) {
        int ret = decode_slice(avctx, &h->slice_ctx[0]);
        h->mb_y = h->slice_ctx[0].mb_y;
        return ret;
    } else {
        av_assert0(context_count > 0);
        for (i = 1; i < context_count; i++) {
            hx                 = h->thread_context[i];
            if (CONFIG_ERROR_RESILIENCE) {
                hx->er.error_count = 0;
            }
            hx->x264_build     = h->x264_build;
        }

        avctx->execute(avctx, decode_slice, h->slice_ctx,
                       NULL, context_count, sizeof(h->slice_ctx[0]));

        /* pull back stuff from slices to master context */
        hx                   = h->thread_context[context_count - 1];
        sl                   = &h->slice_ctx[context_count - 1];
        h->mb_y              = sl->mb_y;
        h->droppable         = hx->droppable;
        h->picture_structure = hx->picture_structure;
        if (CONFIG_ERROR_RESILIENCE) {
            for (i = 1; i < context_count; i++)
                h->er.error_count += h->thread_context[i]->er.error_count;
        }
    }

    return 0;
}<|MERGE_RESOLUTION|>--- conflicted
+++ resolved
@@ -582,13 +582,6 @@
         }
         }
 
-<<<<<<< HEAD
-        h->bipred_scratchpad = NULL;
-        h->edge_emu_buffer   = NULL;
-=======
-        h->rbsp_buffer      = NULL;
-        h->rbsp_buffer_size = 0;
->>>>>>> 36d04801
 
         h->thread_context[0] = h;
         h->context_initialized = h1->context_initialized;
@@ -761,14 +754,6 @@
         h->block_offset[48 + 32 + i] = (4 * ((scan8[i] - scan8[0]) & 7) << pixel_shift) + 8 * h->uvlinesize * ((scan8[i] - scan8[0]) >> 3);
     }
 
-<<<<<<< HEAD
-=======
-    /* Some macroblocks can be accessed before they're available in case
-     * of lost slices, MBAFF or threading. */
-    memset(h->slice_table, -1,
-           (h->mb_height * h->mb_stride - 1) * sizeof(*h->slice_table));
-
->>>>>>> 36d04801
     /* We mark the current picture as non-reference after allocating it, so
      * that if we break out due to an error it can be released automatically
      * in the next ff_mpv_frame_start().
@@ -1744,14 +1729,6 @@
     if (h != h0 && (ret = clone_slice(h, h0)) < 0)
         return ret;
 
-    /* can't be in alloc_tables because linesize isn't known there.
-     * FIXME: redo bipred weight to not require extra buffer? */
-    for (i = 0; i < h->slice_context_count; i++)
-        if (h->thread_context[i]) {
-            ret = alloc_scratch_buffers(h->thread_context[i], h->linesize);
-            if (ret < 0)
-                return ret;
-        }
 
     h->cur_pic_ptr->frame_num = h->frame_num; // FIXME frame_num cleanup
 

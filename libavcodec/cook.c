--- conflicted
+++ resolved
@@ -1079,11 +1079,7 @@
             q->subpacket[s].subbands = bytestream_get_be16(&edata_ptr);
             extradata_size -= 8;
         }
-<<<<<<< HEAD
-        if (extradata_size >= 8){
-=======
         if (extradata_size >= 8) {
->>>>>>> 7c5ce99b
             bytestream_get_be32(&edata_ptr);    //Unknown unused
             q->subpacket[s].js_subband_start = bytestream_get_be16(&edata_ptr);
             q->subpacket[s].js_vlc_bits = bytestream_get_be16(&edata_ptr);

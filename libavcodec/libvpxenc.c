--- conflicted
+++ resolved
@@ -698,26 +698,26 @@
     uint8_t *side_data;
     if (ret >= 0) {
         memcpy(pkt->data, cx_frame->buf, pkt->size);
-<<<<<<< HEAD
-        pkt->pts = pkt->dts    = cx_frame->pts;
-        coded_frame->pts       = cx_frame->pts;
-        coded_frame->key_frame = !!(cx_frame->flags & VPX_FRAME_IS_KEY);
-
-        if (coded_frame->key_frame) {
-            coded_frame->pict_type = AV_PICTURE_TYPE_I;
-            pkt->flags            |= AV_PKT_FLAG_KEY;
-        } else
-            coded_frame->pict_type = AV_PICTURE_TYPE_P;
+        pkt->pts = pkt->dts = cx_frame->pts;
+        avctx->coded_frame->pts       = cx_frame->pts;
+        avctx->coded_frame->key_frame = !!(cx_frame->flags & VPX_FRAME_IS_KEY);
+
+        if (!!(cx_frame->flags & VPX_FRAME_IS_KEY)) {
+            avctx->coded_frame->pict_type = AV_PICTURE_TYPE_I;
+            pkt->flags |= AV_PKT_FLAG_KEY;
+        } else {
+            avctx->coded_frame->pict_type = AV_PICTURE_TYPE_P;
+        }
 
         if (cx_frame->have_sse) {
             int i;
             /* Beware of the Y/U/V/all order! */
-            coded_frame->error[0] = cx_frame->sse[1];
-            coded_frame->error[1] = cx_frame->sse[2];
-            coded_frame->error[2] = cx_frame->sse[3];
-            coded_frame->error[3] = 0;    // alpha
+            avctx->coded_frame->error[0] = cx_frame->sse[1];
+            avctx->coded_frame->error[1] = cx_frame->sse[2];
+            avctx->coded_frame->error[2] = cx_frame->sse[3];
+            avctx->coded_frame->error[3] = 0;    // alpha
             for (i = 0; i < 4; ++i) {
-                avctx->error[i] += coded_frame->error[i];
+                avctx->error[i] += avctx->coded_frame->error[i];
             }
             cx_frame->have_sse = 0;
         }
@@ -732,17 +732,6 @@
             }
             AV_WB64(side_data, 1);
             memcpy(side_data + 8, cx_frame->buf_alpha, cx_frame->sz_alpha);
-=======
-        pkt->pts = pkt->dts = cx_frame->pts;
-        avctx->coded_frame->pts       = cx_frame->pts;
-        avctx->coded_frame->key_frame = !!(cx_frame->flags & VPX_FRAME_IS_KEY);
-
-        if (!!(cx_frame->flags & VPX_FRAME_IS_KEY)) {
-            avctx->coded_frame->pict_type = AV_PICTURE_TYPE_I;
-            pkt->flags |= AV_PKT_FLAG_KEY;
-        } else {
-            avctx->coded_frame->pict_type = AV_PICTURE_TYPE_P;
->>>>>>> d6006dd9
         }
     } else {
         return ret;
@@ -789,15 +778,9 @@
 
                 /* avoid storing the frame when the list is empty and we haven't yet
                    provided a frame for output */
-<<<<<<< HEAD
                 av_assert0(!ctx->coded_frame_list);
                 cx_pktcpy(&cx_frame, pkt, pkt_alpha, ctx);
-                size = storeframe(avctx, &cx_frame, pkt_out, coded_frame);
-=======
-                assert(!ctx->coded_frame_list);
-                cx_pktcpy(&cx_frame, pkt);
                 size = storeframe(avctx, &cx_frame, pkt_out);
->>>>>>> d6006dd9
                 if (size < 0)
                     return size;
             } else {
@@ -914,7 +897,6 @@
         log_encoder_error(avctx, "Error encoding frame");
         return AVERROR_INVALIDDATA;
     }
-<<<<<<< HEAD
 
     if (ctx->is_alpha) {
         res = vpx_codec_encode(&ctx->encoder_alpha, rawimg_alpha, timestamp,
@@ -925,10 +907,7 @@
         }
     }
 
-    coded_size = queue_frames(avctx, pkt, avctx->coded_frame);
-=======
     coded_size = queue_frames(avctx, pkt);
->>>>>>> d6006dd9
 
     if (!frame && avctx->flags & CODEC_FLAG_PASS1) {
         unsigned int b64_size = AV_BASE64_SIZE(ctx->twopass_stats.sz);

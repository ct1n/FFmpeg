--- conflicted
+++ resolved
@@ -640,14 +640,8 @@
     if (!s->divx_packed && avctx->hwaccel)
         ff_thread_finish_setup(avctx);
 
-<<<<<<< HEAD
-    av_assert1(s->current_picture.f.pict_type == s->current_picture_ptr->f.pict_type);
-    av_assert1(s->current_picture.f.pict_type == s->pict_type);
-=======
-    assert(s->current_picture.f->pict_type ==
-           s->current_picture_ptr->f->pict_type);
-    assert(s->current_picture.f->pict_type == s->pict_type);
->>>>>>> f6774f90
+    av_assert1(s->current_picture.f->pict_type == s->current_picture_ptr->f->pict_type);
+    av_assert1(s->current_picture.f->pict_type == s->pict_type);
     if (s->pict_type == AV_PICTURE_TYPE_B || s->low_delay) {
         if ((ret = av_frame_ref(pict, s->current_picture_ptr->f)) < 0)
             return ret;

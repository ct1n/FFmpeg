OBJS                                   += x86/constants.o               \
                                          x86/fmtconvert_init.o         \

OBJS-$(CONFIG_AC3DSP)                  += x86/ac3dsp_init.o
OBJS-$(CONFIG_AUDIODSP)                += x86/audiodsp_init.o
OBJS-$(CONFIG_BLOCKDSP)                += x86/blockdsp_init.o
OBJS-$(CONFIG_BSWAPDSP)                += x86/bswapdsp_init.o
OBJS-$(CONFIG_DCT)                     += x86/dct_init.o
OBJS-$(CONFIG_FDCTDSP)                 += x86/fdctdsp_init.o
OBJS-$(CONFIG_FFT)                     += x86/fft_init.o
OBJS-$(CONFIG_FLAC_DECODER)            += x86/flacdsp_init.o
OBJS-$(CONFIG_FLAC_ENCODER)            += x86/flacdsp_init.o
OBJS-$(CONFIG_H263DSP)                 += x86/h263dsp_init.o
OBJS-$(CONFIG_H264CHROMA)              += x86/h264chroma_init.o
OBJS-$(CONFIG_H264DSP)                 += x86/h264dsp_init.o
OBJS-$(CONFIG_H264PRED)                += x86/h264_intrapred_init.o
OBJS-$(CONFIG_H264QPEL)                += x86/h264_qpel.o
OBJS-$(CONFIG_HPELDSP)                 += x86/hpeldsp_init.o
OBJS-$(CONFIG_LLAUDDSP)                += x86/lossless_audiodsp_init.o
OBJS-$(CONFIG_LLVIDDSP)                += x86/lossless_videodsp_init.o
OBJS-$(CONFIG_HUFFYUVDSP)              += x86/huffyuvdsp_init.o
OBJS-$(CONFIG_HUFFYUVENCDSP)           += x86/huffyuvencdsp_mmx.o
OBJS-$(CONFIG_IDCTDSP)                 += x86/idctdsp_init.o
OBJS-$(CONFIG_LPC)                     += x86/lpc.o
OBJS-$(CONFIG_ME_CMP)                  += x86/me_cmp_init.o
OBJS-$(CONFIG_MPEGAUDIODSP)            += x86/mpegaudiodsp.o
OBJS-$(CONFIG_MPEGVIDEO)               += x86/mpegvideo.o              \
                                          x86/mpegvideodsp.o
OBJS-$(CONFIG_MPEGVIDEOENC)            += x86/mpegvideoenc.o           \
                                          x86/mpegvideoencdsp_init.o
OBJS-$(CONFIG_PIXBLOCKDSP)             += x86/pixblockdsp_init.o
OBJS-$(CONFIG_QPELDSP)                 += x86/qpeldsp_init.o
OBJS-$(CONFIG_VIDEODSP)                += x86/videodsp_init.o
OBJS-$(CONFIG_VP3DSP)                  += x86/vp3dsp_init.o
OBJS-$(CONFIG_XMM_CLOBBER_TEST)        += x86/w64xmmtest.o

OBJS-$(CONFIG_AAC_DECODER)             += x86/sbrdsp_init.o
OBJS-$(CONFIG_CAVS_DECODER)            += x86/cavsdsp.o
OBJS-$(CONFIG_DCA_DECODER)             += x86/dcadsp_init.o
OBJS-$(CONFIG_DNXHD_ENCODER)           += x86/dnxhdenc_init.o
OBJS-$(CONFIG_HEVC_DECODER)            += x86/hevcdsp_init.o
OBJS-$(CONFIG_MLP_DECODER)             += x86/mlpdsp.o
OBJS-$(CONFIG_MPEG4_DECODER)           += x86/xvididct_init.o
OBJS-$(CONFIG_PNG_DECODER)             += x86/pngdsp_init.o
OBJS-$(CONFIG_PRORES_DECODER)          += x86/proresdsp_init.o
OBJS-$(CONFIG_PRORES_LGPL_DECODER)     += x86/proresdsp_init.o
OBJS-$(CONFIG_RV30_DECODER)            += x86/rv34dsp_init.o
OBJS-$(CONFIG_RV40_DECODER)            += x86/rv34dsp_init.o            \
                                          x86/rv40dsp_init.o
OBJS-$(CONFIG_SVQ1_ENCODER)            += x86/svq1enc_init.o
OBJS-$(CONFIG_V210_DECODER)            += x86/v210-init.o
OBJS-$(CONFIG_TTA_DECODER)             += x86/ttadsp_init.o
OBJS-$(CONFIG_TRUEHD_DECODER)          += x86/mlpdsp.o
OBJS-$(CONFIG_VC1_DECODER)             += x86/vc1dsp_init.o
OBJS-$(CONFIG_VORBIS_DECODER)          += x86/vorbisdsp_init.o
OBJS-$(CONFIG_VP6_DECODER)             += x86/vp6dsp_init.o
OBJS-$(CONFIG_VP7_DECODER)             += x86/vp8dsp_init.o
OBJS-$(CONFIG_VP8_DECODER)             += x86/vp8dsp_init.o
OBJS-$(CONFIG_VP9_DECODER)             += x86/vp9dsp_init.o
OBJS-$(CONFIG_WEBP_DECODER)            += x86/vp8dsp_init.o

MMX-OBJS-$(CONFIG_DIRAC_DECODER)       += x86/dirac_dwt.o
MMX-OBJS-$(CONFIG_FDCTDSP)             += x86/fdct.o
MMX-OBJS-$(CONFIG_IDCTDSP)             += x86/idctdsp_mmx.o             \
                                          x86/simple_idct.o

<<<<<<< HEAD
MMX-OBJS-$(CONFIG_SNOW_DECODER)        += x86/snowdsp.o
MMX-OBJS-$(CONFIG_SNOW_ENCODER)        += x86/snowdsp.o
=======
MMX-OBJS-$(CONFIG_MPEG4_DECODER)       += x86/idct_mmx_xvid.o           \
                                          x86/idct_sse2_xvid.o
>>>>>>> a786c825
MMX-OBJS-$(CONFIG_VC1_DECODER)         += x86/vc1dsp_mmx.o

YASM-OBJS                              += x86/deinterlace.o             \
                                          x86/fmtconvert.o              \

YASM-OBJS-$(CONFIG_AC3DSP)             += x86/ac3dsp.o
YASM-OBJS-$(CONFIG_AUDIODSP)           += x86/audiodsp.o
YASM-OBJS-$(CONFIG_BLOCKDSP)           += x86/blockdsp.o
YASM-OBJS-$(CONFIG_BSWAPDSP)           += x86/bswapdsp.o
YASM-OBJS-$(CONFIG_DCT)                += x86/dct32.o
YASM-OBJS-$(CONFIG_DIRAC_DECODER)      += x86/diracdsp_mmx.o x86/diracdsp_yasm.o\
                                          x86/dwt_yasm.o
YASM-OBJS-$(CONFIG_DNXHD_ENCODER)      += x86/dnxhdenc.o
YASM-OBJS-$(CONFIG_FFT)                += x86/fft.o
YASM-OBJS-$(CONFIG_FLAC_DECODER)       += x86/flacdsp.o
YASM-OBJS-$(CONFIG_H263DSP)            += x86/h263_loopfilter.o
YASM-OBJS-$(CONFIG_H264CHROMA)         += x86/h264_chromamc.o           \
                                          x86/h264_chromamc_10bit.o
YASM-OBJS-$(CONFIG_H264DSP)            += x86/h264_deblock.o            \
                                          x86/h264_deblock_10bit.o      \
                                          x86/h264_idct.o               \
                                          x86/h264_idct_10bit.o         \
                                          x86/h264_weight.o             \
                                          x86/h264_weight_10bit.o
YASM-OBJS-$(CONFIG_H264PRED)           += x86/h264_intrapred.o          \
                                          x86/h264_intrapred_10bit.o
YASM-OBJS-$(CONFIG_H264QPEL)           += x86/h264_qpel_8bit.o          \
                                          x86/h264_qpel_10bit.o         \
                                          x86/fpel.o                    \
                                          x86/qpel.o
YASM-OBJS-$(CONFIG_HPELDSP)            += x86/fpel.o                    \
                                          x86/hpeldsp.o
YASM-OBJS-$(CONFIG_HUFFYUVDSP)         += x86/huffyuvdsp.o
YASM-OBJS-$(CONFIG_IDCTDSP)            += x86/idctdsp.o
YASM-OBJS-$(CONFIG_LLAUDDSP)           += x86/lossless_audiodsp.o
YASM-OBJS-$(CONFIG_LLVIDDSP)           += x86/lossless_videodsp.o
YASM-OBJS-$(CONFIG_ME_CMP)             += x86/me_cmp.o
YASM-OBJS-$(CONFIG_MPEGAUDIODSP)       += x86/imdct36.o
YASM-OBJS-$(CONFIG_MPEGVIDEOENC)       += x86/mpegvideoencdsp.o
YASM-OBJS-$(CONFIG_PIXBLOCKDSP)        += x86/pixblockdsp.o
YASM-OBJS-$(CONFIG_QPELDSP)            += x86/qpeldsp.o                 \
                                          x86/fpel.o                    \
                                          x86/qpel.o
YASM-OBJS-$(CONFIG_VIDEODSP)           += x86/videodsp.o
YASM-OBJS-$(CONFIG_VP3DSP)             += x86/vp3dsp.o

YASM-OBJS-$(CONFIG_AAC_DECODER)        += x86/sbrdsp.o
YASM-OBJS-$(CONFIG_DCA_DECODER)        += x86/dcadsp.o
YASM-OBJS-$(CONFIG_HEVC_DECODER)       += x86/hevc_mc.o                 \
                                          x86/hevc_deblock.o            \
                                          x86/hevc_idct.o
YASM-OBJS-$(CONFIG_PNG_DECODER)        += x86/pngdsp.o
YASM-OBJS-$(CONFIG_PRORES_DECODER)     += x86/proresdsp.o
YASM-OBJS-$(CONFIG_PRORES_LGPL_DECODER) += x86/proresdsp.o
YASM-OBJS-$(CONFIG_RV30_DECODER)       += x86/rv34dsp.o
YASM-OBJS-$(CONFIG_RV40_DECODER)       += x86/rv34dsp.o                 \
                                          x86/rv40dsp.o
YASM-OBJS-$(CONFIG_SVQ1_ENCODER)       += x86/svq1enc.o
YASM-OBJS-$(CONFIG_TTA_DECODER)        += x86/ttadsp.o
YASM-OBJS-$(CONFIG_V210_DECODER)       += x86/v210.o
YASM-OBJS-$(CONFIG_VC1_DECODER)        += x86/vc1dsp.o
YASM-OBJS-$(CONFIG_VORBIS_DECODER)     += x86/vorbisdsp.o
YASM-OBJS-$(CONFIG_VP6_DECODER)        += x86/vp6dsp.o
YASM-OBJS-$(CONFIG_VP7_DECODER)        += x86/vp8dsp.o                  \
                                          x86/vp8dsp_loopfilter.o
YASM-OBJS-$(CONFIG_VP8_DECODER)        += x86/vp8dsp.o                  \
                                          x86/vp8dsp_loopfilter.o
YASM-OBJS-$(CONFIG_VP9_DECODER)        += x86/vp9intrapred.o            \
                                          x86/vp9itxfm.o                \
                                          x86/vp9lpf.o                  \
                                          x86/vp9mc.o
YASM-OBJS-$(CONFIG_WEBP_DECODER)       += x86/vp8dsp.o<|MERGE_RESOLUTION|>--- conflicted
+++ resolved
@@ -64,13 +64,10 @@
 MMX-OBJS-$(CONFIG_IDCTDSP)             += x86/idctdsp_mmx.o             \
                                           x86/simple_idct.o
 
-<<<<<<< HEAD
+MMX-OBJS-$(CONFIG_MPEG4_DECODER)       += x86/idct_mmx_xvid.o           \
+                                          x86/idct_sse2_xvid.o
 MMX-OBJS-$(CONFIG_SNOW_DECODER)        += x86/snowdsp.o
 MMX-OBJS-$(CONFIG_SNOW_ENCODER)        += x86/snowdsp.o
-=======
-MMX-OBJS-$(CONFIG_MPEG4_DECODER)       += x86/idct_mmx_xvid.o           \
-                                          x86/idct_sse2_xvid.o
->>>>>>> a786c825
 MMX-OBJS-$(CONFIG_VC1_DECODER)         += x86/vc1dsp_mmx.o
 
 YASM-OBJS                              += x86/deinterlace.o             \

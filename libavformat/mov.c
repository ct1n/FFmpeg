--- conflicted
+++ resolved
@@ -211,7 +211,6 @@
     return 0;
 }
 
-<<<<<<< HEAD
 static int mov_metadata_raw(MOVContext *c, AVIOContext *pb,
                             unsigned len, const char *key)
 {
@@ -221,7 +220,8 @@
     avio_read(pb, value, len);
     value[len] = 0;
     return av_dict_set(&c->fc->metadata, key, value, AV_DICT_DONT_STRDUP_VAL);
-=======
+}
+
 static int mov_metadata_loci(MOVContext *c, AVIOContext *pb, unsigned len)
 {
     char language[4] = { 0 };
@@ -258,7 +258,6 @@
         av_dict_set(&c->fc->metadata, key2, buf, 0);
     }
     return av_dict_set(&c->fc->metadata, key, buf, 0);
->>>>>>> e7d6d0bf
 }
 
 static int mov_read_udta_string(MOVContext *c, AVIOContext *pb, MOVAtom atom)
@@ -294,11 +293,8 @@
     case MKTAG(0xa9,'t','o','o'):
     case MKTAG(0xa9,'s','w','r'): key = "encoder";   break;
     case MKTAG(0xa9,'e','n','c'): key = "encoder";   break;
-<<<<<<< HEAD
     case MKTAG(0xa9,'m','a','k'): key = "make";      break;
     case MKTAG(0xa9,'m','o','d'): key = "model";     break;
-=======
->>>>>>> e7d6d0bf
     case MKTAG(0xa9,'x','y','z'): key = "location";  break;
     case MKTAG( 'd','e','s','c'): key = "description";break;
     case MKTAG( 'l','d','e','s'): key = "synopsis";  break;
@@ -319,15 +315,12 @@
         parse = mov_metadata_int8_no_padding; break;
     case MKTAG( 'p','g','a','p'): key = "gapless_playback";
         parse = mov_metadata_int8_no_padding; break;
-<<<<<<< HEAD
     case MKTAG( '@','P','R','M'):
         return mov_metadata_raw(c, pb, atom.size, "premiere_version");
     case MKTAG( '@','P','R','Q'):
         return mov_metadata_raw(c, pb, atom.size, "quicktime_version");
-=======
     case MKTAG( 'l','o','c','i'):
         return mov_metadata_loci(c, pb, atom.size);
->>>>>>> e7d6d0bf
     }
 
     if (c->itunes_metadata && atom.size > 8) {

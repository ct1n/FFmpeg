/*
 * copyright (c) 2001 Fabrice Bellard
 *
 * This file is part of FFmpeg.
 *
 * FFmpeg is free software; you can redistribute it and/or
 * modify it under the terms of the GNU Lesser General Public
 * License as published by the Free Software Foundation; either
 * version 2.1 of the License, or (at your option) any later version.
 *
 * FFmpeg is distributed in the hope that it will be useful,
 * but WITHOUT ANY WARRANTY; without even the implied warranty of
 * MERCHANTABILITY or FITNESS FOR A PARTICULAR PURPOSE.  See the GNU
 * Lesser General Public License for more details.
 *
 * You should have received a copy of the GNU Lesser General Public
 * License along with FFmpeg; if not, write to the Free Software
 * Foundation, Inc., 51 Franklin Street, Fifth Floor, Boston, MA 02110-1301 USA
 */
#ifndef AVFORMAT_AVIO_H
#define AVFORMAT_AVIO_H

/**
 * @file
 * @ingroup lavf_io
 * Buffered I/O operations
 */

#include <stdint.h>

#include "libavutil/common.h"
#include "libavutil/dict.h"
#include "libavutil/log.h"

#include "libavformat/version.h"

#define AVIO_SEEKABLE_NORMAL 0x0001 /**< Seeking works like for a local file */

/**
 * Callback for checking whether to abort blocking functions.
 * AVERROR_EXIT is returned in this case by the interrupted
 * function. During blocking operations, callback is called with
 * opaque as parameter. If the callback returns 1, the
 * blocking operation will be aborted.
 *
 * No members can be added to this struct without a major bump, if
 * new elements have been added after this struct in AVFormatContext
 * or AVIOContext.
 */
typedef struct AVIOInterruptCB {
    int (*callback)(void*);
    void *opaque;
} AVIOInterruptCB;

/**
 * Directory entry types.
 */
enum AVIODirEntryType {
    AVIO_ENTRY_UNKNOWN,
    AVIO_ENTRY_BLOCK_DEVICE,
    AVIO_ENTRY_CHARACTER_DEVICE,
    AVIO_ENTRY_DIRECTORY,
    AVIO_ENTRY_NAMED_PIPE,
    AVIO_ENTRY_SYMBOLIC_LINK,
    AVIO_ENTRY_SOCKET,
    AVIO_ENTRY_FILE,
    AVIO_ENTRY_SERVER,
    AVIO_ENTRY_SHARE,
    AVIO_ENTRY_WORKGROUP,
};

/**
 * Describes single entry of the directory.
 *
 * Only name and type fields are guaranteed be set.
 * Rest of fields are protocol or/and platform dependent and might be unknown.
 */
typedef struct AVIODirEntry {
    char *name;                           /**< Filename */
    int type;                             /**< Type of the entry */
    int utf8;                             /**< Set to 1 when name is encoded with UTF-8, 0 otherwise.
                                               Name can be encoded with UTF-8 even though 0 is set. */
    int64_t size;                         /**< File size in bytes, -1 if unknown. */
    int64_t modification_timestamp;       /**< Time of last modification in microseconds since unix
                                               epoch, -1 if unknown. */
    int64_t access_timestamp;             /**< Time of last access in microseconds since unix epoch,
                                               -1 if unknown. */
    int64_t status_change_timestamp;      /**< Time of last status change in microseconds since unix
                                               epoch, -1 if unknown. */
    int64_t user_id;                      /**< User ID of owner, -1 if unknown. */
    int64_t group_id;                     /**< Group ID of owner, -1 if unknown. */
    int64_t filemode;                     /**< Unix file mode, -1 if unknown. */
} AVIODirEntry;

typedef struct AVIODirContext {
    struct URLContext *url_context;
} AVIODirContext;

/**
 * Bytestream IO Context.
 * New fields can be added to the end with minor version bumps.
 * Removal, reordering and changes to existing fields require a major
 * version bump.
 * sizeof(AVIOContext) must not be used outside libav*.
 *
 * @note None of the function pointers in AVIOContext should be called
 *       directly, they should only be set by the client application
 *       when implementing custom I/O. Normally these are set to the
 *       function pointers specified in avio_alloc_context()
 */
typedef struct AVIOContext {
    /**
     * A class for private options.
     *
     * If this AVIOContext is created by avio_open2(), av_class is set and
     * passes the options down to protocols.
     *
     * If this AVIOContext is manually allocated, then av_class may be set by
     * the caller.
     *
     * warning -- this field can be NULL, be sure to not pass this AVIOContext
     * to any av_opt_* functions in that case.
     */
    const AVClass *av_class;

    /*
     * The following shows the relationship between buffer, buf_ptr, buf_end, buf_size,
     * and pos, when reading and when writing (since AVIOContext is used for both):
     *
     **********************************************************************************
     *                                   READING
     **********************************************************************************
     *
     *                            |              buffer_size              |
     *                            |---------------------------------------|
     *                            |                                       |
     *
     *                         buffer          buf_ptr       buf_end
     *                            +---------------+-----------------------+
     *                            |/ / / / / / / /|/ / / / / / /|         |
     *  read buffer:              |/ / consumed / | to be read /|         |
     *                            |/ / / / / / / /|/ / / / / / /|         |
     *                            +---------------+-----------------------+
     *
     *                                                         pos
     *              +-------------------------------------------+-----------------+
     *  input file: |                                           |                 |
     *              +-------------------------------------------+-----------------+
     *
     *
     **********************************************************************************
     *                                   WRITING
     **********************************************************************************
     *
     *                                          |          buffer_size          |
     *                                          |-------------------------------|
     *                                          |                               |
     *
     *                                       buffer              buf_ptr     buf_end
     *                                          +-------------------+-----------+
     *                                          |/ / / / / / / / / /|           |
     *  write buffer:                           | / to be flushed / |           |
     *                                          |/ / / / / / / / / /|           |
     *                                          +-------------------+-----------+
     *
     *                                         pos
     *               +--------------------------+-----------------------------------+
     *  output file: |                          |                                   |
     *               +--------------------------+-----------------------------------+
     *
     */
    unsigned char *buffer;  /**< Start of the buffer. */
    int buffer_size;        /**< Maximum buffer size */
    unsigned char *buf_ptr; /**< Current position in the buffer */
    unsigned char *buf_end; /**< End of the data, may be less than
                                 buffer+buffer_size if the read function returned
                                 less data than requested, e.g. for streams where
                                 no more data has been received yet. */
    void *opaque;           /**< A private pointer, passed to the read/write/seek/...
                                 functions. */
    int (*read_packet)(void *opaque, uint8_t *buf, int buf_size);
    int (*write_packet)(void *opaque, uint8_t *buf, int buf_size);
    int64_t (*seek)(void *opaque, int64_t offset, int whence);
    int64_t pos;            /**< position in the file of the current buffer */
    int must_flush;         /**< true if the next seek should flush */
    int eof_reached;        /**< true if eof reached */
    int write_flag;         /**< true if open for writing */
    int max_packet_size;
    unsigned long checksum;
    unsigned char *checksum_ptr;
    unsigned long (*update_checksum)(unsigned long checksum, const uint8_t *buf, unsigned int size);
    int error;              /**< contains the error code or 0 if no error happened */
    /**
     * Pause or resume playback for network streaming protocols - e.g. MMS.
     */
    int (*read_pause)(void *opaque, int pause);
    /**
     * Seek to a given timestamp in stream with the specified stream_index.
     * Needed for some network streaming protocols which don't support seeking
     * to byte position.
     */
    int64_t (*read_seek)(void *opaque, int stream_index,
                         int64_t timestamp, int flags);
    /**
     * A combination of AVIO_SEEKABLE_ flags or 0 when the stream is not seekable.
     */
    int seekable;

    /**
     * max filesize, used to limit allocations
     * This field is internal to libavformat and access from outside is not allowed.
     */
    int64_t maxsize;

    /**
     * avio_read and avio_write should if possible be satisfied directly
     * instead of going through a buffer, and avio_seek will always
     * call the underlying seek function directly.
     */
    int direct;

    /**
     * Bytes read statistic
     * This field is internal to libavformat and access from outside is not allowed.
     */
    int64_t bytes_read;

    /**
     * seek statistic
     * This field is internal to libavformat and access from outside is not allowed.
     */
    int seek_count;

    /**
     * writeout statistic
     * This field is internal to libavformat and access from outside is not allowed.
     */
    int writeout_count;

    /**
     * Original buffer size
     * used internally after probing and ensure seekback to reset the buffer size
     * This field is internal to libavformat and access from outside is not allowed.
     */
    int orig_buffer_size;

    /**
     * Threshold to favor readahead over seek.
     * This is current internal only, do not use from outside.
     */
    int short_seek_threshold;

    /**
     * ',' separated list of allowed protocols.
     */
    const char *protocol_whitelist;

    /**
     * ',' separated list of disallowed protocols.
     */
    const char *protocol_blacklist;
} AVIOContext;

/* unbuffered I/O */

/**
 * Return the name of the protocol that will handle the passed URL.
 *
 * NULL is returned if no protocol could be found for the given URL.
 *
 * @return Name of the protocol or NULL.
 */
const char *avio_find_protocol_name(const char *url);

/**
 * Return AVIO_FLAG_* access flags corresponding to the access permissions
 * of the resource in url, or a negative value corresponding to an
 * AVERROR code in case of failure. The returned access flags are
 * masked by the value in flags.
 *
 * @note This function is intrinsically unsafe, in the sense that the
 * checked resource may change its existence or permission status from
 * one call to another. Thus you should not trust the returned value,
 * unless you are sure that no other processes are accessing the
 * checked resource.
 */
int avio_check(const char *url, int flags);

/**
 * Move or rename a resource.
 *
 * @note url_src and url_dst should share the same protocol and authority.
 *
 * @param url_src url to resource to be moved
 * @param url_dst new url to resource if the operation succeeded
 * @return >=0 on success or negative on error.
 */
int avpriv_io_move(const char *url_src, const char *url_dst);

/**
 * Delete a resource.
 *
 * @param url resource to be deleted.
 * @return >=0 on success or negative on error.
 */
int avpriv_io_delete(const char *url);

/**
 * Open directory for reading.
 *
 * @param s       directory read context. Pointer to a NULL pointer must be passed.
 * @param url     directory to be listed.
 * @param options A dictionary filled with protocol-private options. On return
 *                this parameter will be destroyed and replaced with a dictionary
 *                containing options that were not found. May be NULL.
 * @return >=0 on success or negative on error.
 */
int avio_open_dir(AVIODirContext **s, const char *url, AVDictionary **options);

/**
 * Get next directory entry.
 *
 * Returned entry must be freed with avio_free_directory_entry(). In particular
 * it may outlive AVIODirContext.
 *
 * @param s         directory read context.
 * @param[out] next next entry or NULL when no more entries.
 * @return >=0 on success or negative on error. End of list is not considered an
 *             error.
 */
int avio_read_dir(AVIODirContext *s, AVIODirEntry **next);

/**
 * Close directory.
 *
 * @note Entries created using avio_read_dir() are not deleted and must be
 * freeded with avio_free_directory_entry().
 *
 * @param s         directory read context.
 * @return >=0 on success or negative on error.
 */
int avio_close_dir(AVIODirContext **s);

/**
 * Free entry allocated by avio_read_dir().
 *
 * @param entry entry to be freed.
 */
void avio_free_directory_entry(AVIODirEntry **entry);

/**
 * Allocate and initialize an AVIOContext for buffered I/O. It must be later
 * freed with av_free().
 *
 * @param buffer Memory block for input/output operations via AVIOContext.
 *        The buffer must be allocated with av_malloc() and friends.
 *        It may be freed and replaced with a new buffer by libavformat.
 *        AVIOContext.buffer holds the buffer currently in use,
 *        which must be later freed with av_free().
 * @param buffer_size The buffer size is very important for performance.
 *        For protocols with fixed blocksize it should be set to this blocksize.
 *        For others a typical size is a cache page, e.g. 4kb.
 * @param write_flag Set to 1 if the buffer should be writable, 0 otherwise.
 * @param opaque An opaque pointer to user-specific data.
 * @param read_packet  A function for refilling the buffer, may be NULL.
 * @param write_packet A function for writing the buffer contents, may be NULL.
 *        The function may not change the input buffers content.
 * @param seek A function for seeking to specified byte position, may be NULL.
 *
 * @return Allocated AVIOContext or NULL on failure.
 */
AVIOContext *avio_alloc_context(
                  unsigned char *buffer,
                  int buffer_size,
                  int write_flag,
                  void *opaque,
                  int (*read_packet)(void *opaque, uint8_t *buf, int buf_size),
                  int (*write_packet)(void *opaque, uint8_t *buf, int buf_size),
                  int64_t (*seek)(void *opaque, int64_t offset, int whence));

void avio_w8(AVIOContext *s, int b);
void avio_write(AVIOContext *s, const unsigned char *buf, int size);
void avio_wl64(AVIOContext *s, uint64_t val);
void avio_wb64(AVIOContext *s, uint64_t val);
void avio_wl32(AVIOContext *s, unsigned int val);
void avio_wb32(AVIOContext *s, unsigned int val);
void avio_wl24(AVIOContext *s, unsigned int val);
void avio_wb24(AVIOContext *s, unsigned int val);
void avio_wl16(AVIOContext *s, unsigned int val);
void avio_wb16(AVIOContext *s, unsigned int val);

/**
 * Write a NULL-terminated string.
 * @return number of bytes written.
 */
int avio_put_str(AVIOContext *s, const char *str);

/**
 * Convert an UTF-8 string to UTF-16LE and write it.
 * @param s the AVIOContext
 * @param str NULL-terminated UTF-8 string
 *
 * @return number of bytes written.
 */
int avio_put_str16le(AVIOContext *s, const char *str);

/**
 * Convert an UTF-8 string to UTF-16BE and write it.
 * @param s the AVIOContext
 * @param str NULL-terminated UTF-8 string
 *
 * @return number of bytes written.
 */
int avio_put_str16be(AVIOContext *s, const char *str);

/**
 * ORing this as the "whence" parameter to a seek function causes it to
 * return the filesize without seeking anywhere. Supporting this is optional.
 * If it is not supported then the seek function will return <0.
 */
#define AVSEEK_SIZE 0x10000

/**
<<<<<<< HEAD
 * Oring this flag as into the "whence" parameter to a seek function causes it to
=======
 * Passing this flag as the "whence" parameter to a seek function causes it to
>>>>>>> 41ed7ab4
 * seek by any means (like reopening and linear reading) or other normally unreasonable
 * means that can be extremely slow.
 * This may be ignored by the seek code.
 */
#define AVSEEK_FORCE 0x20000

/**
 * fseek() equivalent for AVIOContext.
 * @return new position or AVERROR.
 */
int64_t avio_seek(AVIOContext *s, int64_t offset, int whence);

/**
 * Skip given number of bytes forward
 * @return new position or AVERROR.
 */
int64_t avio_skip(AVIOContext *s, int64_t offset);

/**
 * ftell() equivalent for AVIOContext.
 * @return position or AVERROR.
 */
static av_always_inline int64_t avio_tell(AVIOContext *s)
{
    return avio_seek(s, 0, SEEK_CUR);
}

/**
 * Get the filesize.
 * @return filesize or AVERROR
 */
int64_t avio_size(AVIOContext *s);

/**
 * feof() equivalent for AVIOContext.
 * @return non zero if and only if end of file
 */
int avio_feof(AVIOContext *s);
#if FF_API_URL_FEOF
/**
 * @deprecated use avio_feof()
 */
attribute_deprecated
int url_feof(AVIOContext *s);
#endif

/** @warning Writes up to 4 KiB per call */
int avio_printf(AVIOContext *s, const char *fmt, ...) av_printf_format(2, 3);

/**
 * Force flushing of buffered data.
 *
 * For write streams, force the buffered data to be immediately written to the output,
 * without to wait to fill the internal buffer.
 *
 * For read streams, discard all currently buffered data, and advance the
 * reported file position to that of the underlying stream. This does not
 * read new data, and does not perform any seeks.
 */
void avio_flush(AVIOContext *s);

/**
 * Read size bytes from AVIOContext into buf.
 * @return number of bytes read or AVERROR
 */
int avio_read(AVIOContext *s, unsigned char *buf, int size);

/**
 * @name Functions for reading from AVIOContext
 * @{
 *
 * @note return 0 if EOF, so you cannot use it if EOF handling is
 *       necessary
 */
int          avio_r8  (AVIOContext *s);
unsigned int avio_rl16(AVIOContext *s);
unsigned int avio_rl24(AVIOContext *s);
unsigned int avio_rl32(AVIOContext *s);
uint64_t     avio_rl64(AVIOContext *s);
unsigned int avio_rb16(AVIOContext *s);
unsigned int avio_rb24(AVIOContext *s);
unsigned int avio_rb32(AVIOContext *s);
uint64_t     avio_rb64(AVIOContext *s);
/**
 * @}
 */

/**
 * Read a string from pb into buf. The reading will terminate when either
 * a NULL character was encountered, maxlen bytes have been read, or nothing
 * more can be read from pb. The result is guaranteed to be NULL-terminated, it
 * will be truncated if buf is too small.
 * Note that the string is not interpreted or validated in any way, it
 * might get truncated in the middle of a sequence for multi-byte encodings.
 *
 * @return number of bytes read (is always <= maxlen).
 * If reading ends on EOF or error, the return value will be one more than
 * bytes actually read.
 */
int avio_get_str(AVIOContext *pb, int maxlen, char *buf, int buflen);

/**
 * Read a UTF-16 string from pb and convert it to UTF-8.
 * The reading will terminate when either a null or invalid character was
 * encountered or maxlen bytes have been read.
 * @return number of bytes read (is always <= maxlen)
 */
int avio_get_str16le(AVIOContext *pb, int maxlen, char *buf, int buflen);
int avio_get_str16be(AVIOContext *pb, int maxlen, char *buf, int buflen);


/**
 * @name URL open modes
 * The flags argument to avio_open must be one of the following
 * constants, optionally ORed with other flags.
 * @{
 */
#define AVIO_FLAG_READ  1                                      /**< read-only */
#define AVIO_FLAG_WRITE 2                                      /**< write-only */
#define AVIO_FLAG_READ_WRITE (AVIO_FLAG_READ|AVIO_FLAG_WRITE)  /**< read-write pseudo flag */
/**
 * @}
 */

/**
 * Use non-blocking mode.
 * If this flag is set, operations on the context will return
 * AVERROR(EAGAIN) if they can not be performed immediately.
 * If this flag is not set, operations on the context will never return
 * AVERROR(EAGAIN).
 * Note that this flag does not affect the opening/connecting of the
 * context. Connecting a protocol will always block if necessary (e.g. on
 * network protocols) but never hang (e.g. on busy devices).
 * Warning: non-blocking protocols is work-in-progress; this flag may be
 * silently ignored.
 */
#define AVIO_FLAG_NONBLOCK 8

/**
 * Use direct mode.
 * avio_read and avio_write should if possible be satisfied directly
 * instead of going through a buffer, and avio_seek will always
 * call the underlying seek function directly.
 */
#define AVIO_FLAG_DIRECT 0x8000

/**
 * Create and initialize a AVIOContext for accessing the
 * resource indicated by url.
 * @note When the resource indicated by url has been opened in
 * read+write mode, the AVIOContext can be used only for writing.
 *
 * @param s Used to return the pointer to the created AVIOContext.
 * In case of failure the pointed to value is set to NULL.
 * @param url resource to access
 * @param flags flags which control how the resource indicated by url
 * is to be opened
 * @return >= 0 in case of success, a negative value corresponding to an
 * AVERROR code in case of failure
 */
int avio_open(AVIOContext **s, const char *url, int flags);

/**
 * Create and initialize a AVIOContext for accessing the
 * resource indicated by url.
 * @note When the resource indicated by url has been opened in
 * read+write mode, the AVIOContext can be used only for writing.
 *
 * @param s Used to return the pointer to the created AVIOContext.
 * In case of failure the pointed to value is set to NULL.
 * @param url resource to access
 * @param flags flags which control how the resource indicated by url
 * is to be opened
 * @param int_cb an interrupt callback to be used at the protocols level
 * @param options  A dictionary filled with protocol-private options. On return
 * this parameter will be destroyed and replaced with a dict containing options
 * that were not found. May be NULL.
 * @return >= 0 in case of success, a negative value corresponding to an
 * AVERROR code in case of failure
 */
int avio_open2(AVIOContext **s, const char *url, int flags,
               const AVIOInterruptCB *int_cb, AVDictionary **options);

/**
 * Close the resource accessed by the AVIOContext s and free it.
 * This function can only be used if s was opened by avio_open().
 *
 * The internal buffer is automatically flushed before closing the
 * resource.
 *
 * @return 0 on success, an AVERROR < 0 on error.
 * @see avio_closep
 */
int avio_close(AVIOContext *s);

/**
 * Close the resource accessed by the AVIOContext *s, free it
 * and set the pointer pointing to it to NULL.
 * This function can only be used if s was opened by avio_open().
 *
 * The internal buffer is automatically flushed before closing the
 * resource.
 *
 * @return 0 on success, an AVERROR < 0 on error.
 * @see avio_close
 */
int avio_closep(AVIOContext **s);


/**
 * Open a write only memory stream.
 *
 * @param s new IO context
 * @return zero if no error.
 */
int avio_open_dyn_buf(AVIOContext **s);

/**
 * Return the written size and a pointer to the buffer. The buffer
 * must be freed with av_free().
 * Padding of AV_INPUT_BUFFER_PADDING_SIZE is added to the buffer.
 *
 * @param s IO context
 * @param pbuffer pointer to a byte buffer
 * @return the length of the byte buffer
 */
int avio_close_dyn_buf(AVIOContext *s, uint8_t **pbuffer);

/**
 * Iterate through names of available protocols.
 *
 * @param opaque A private pointer representing current protocol.
 *        It must be a pointer to NULL on first iteration and will
 *        be updated by successive calls to avio_enum_protocols.
 * @param output If set to 1, iterate over output protocols,
 *               otherwise over input protocols.
 *
 * @return A static string containing the name of current protocol or NULL
 */
const char *avio_enum_protocols(void **opaque, int output);

/**
 * Pause and resume playing - only meaningful if using a network streaming
 * protocol (e.g. MMS).
 *
 * @param h     IO context from which to call the read_pause function pointer
 * @param pause 1 for pause, 0 for resume
 */
int     avio_pause(AVIOContext *h, int pause);

/**
 * Seek to a given timestamp relative to some component stream.
 * Only meaningful if using a network streaming protocol (e.g. MMS.).
 *
 * @param h IO context from which to call the seek function pointers
 * @param stream_index The stream index that the timestamp is relative to.
 *        If stream_index is (-1) the timestamp should be in AV_TIME_BASE
 *        units from the beginning of the presentation.
 *        If a stream_index >= 0 is used and the protocol does not support
 *        seeking based on component streams, the call will fail.
 * @param timestamp timestamp in AVStream.time_base units
 *        or if there is no stream specified then in AV_TIME_BASE units.
 * @param flags Optional combination of AVSEEK_FLAG_BACKWARD, AVSEEK_FLAG_BYTE
 *        and AVSEEK_FLAG_ANY. The protocol may silently ignore
 *        AVSEEK_FLAG_BACKWARD and AVSEEK_FLAG_ANY, but AVSEEK_FLAG_BYTE will
 *        fail if used and not supported.
 * @return >= 0 on success
 * @see AVInputFormat::read_seek
 */
int64_t avio_seek_time(AVIOContext *h, int stream_index,
                       int64_t timestamp, int flags);

/* Avoid a warning. The header can not be included because it breaks c++. */
struct AVBPrint;

/**
 * Read contents of h into print buffer, up to max_size bytes, or up to EOF.
 *
 * @return 0 for success (max_size bytes read or EOF reached), negative error
 * code otherwise
 */
int avio_read_to_bprint(AVIOContext *h, struct AVBPrint *pb, size_t max_size);

/**
 * Accept and allocate a client context on a server context.
 * @param  s the server context
 * @param  c the client context, must be unallocated
 * @return   >= 0 on success or a negative value corresponding
 *           to an AVERROR on failure
 */
int avio_accept(AVIOContext *s, AVIOContext **c);

/**
 * Perform one step of the protocol handshake to accept a new client.
 * This function must be called on a client returned by avio_accept() before
 * using it as a read/write context.
 * It is separate from avio_accept() because it may block.
 * A step of the handshake is defined by places where the application may
 * decide to change the proceedings.
 * For example, on a protocol with a request header and a reply header, each
 * one can constitute a step because the application may use the parameters
 * from the request to change parameters in the reply; or each individual
 * chunk of the request can constitute a step.
 * If the handshake is already finished, avio_handshake() does nothing and
 * returns 0 immediately.
 *
 * @param  c the client context to perform the handshake on
 * @return   0   on a complete and successful handshake
 *           > 0 if the handshake progressed, but is not complete
 *           < 0 for an AVERROR code
 */
int avio_handshake(AVIOContext *c);
#endif /* AVFORMAT_AVIO_H */<|MERGE_RESOLUTION|>--- conflicted
+++ resolved
@@ -421,11 +421,7 @@
 #define AVSEEK_SIZE 0x10000
 
 /**
-<<<<<<< HEAD
- * Oring this flag as into the "whence" parameter to a seek function causes it to
-=======
  * Passing this flag as the "whence" parameter to a seek function causes it to
->>>>>>> 41ed7ab4
  * seek by any means (like reopening and linear reading) or other normally unreasonable
  * means that can be extremely slow.
  * This may be ignored by the seek code.

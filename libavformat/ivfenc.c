--- conflicted
+++ resolved
@@ -35,30 +35,18 @@
         av_log(s, AV_LOG_ERROR, "Format supports only exactly one video stream\n");
         return AVERROR(EINVAL);
     }
-<<<<<<< HEAD
-    ctx = s->streams[0]->codec;
-    if (ctx->codec_type != AVMEDIA_TYPE_VIDEO ||
-        !(ctx->codec_id == AV_CODEC_ID_VP8 || ctx->codec_id == AV_CODEC_ID_VP9)) {
+    par = s->streams[0]->codecpar;
+    if (par->codec_type != AVMEDIA_TYPE_VIDEO ||
+        !(par->codec_id == AV_CODEC_ID_VP8 || par->codec_id == AV_CODEC_ID_VP9)) {
         av_log(s, AV_LOG_ERROR, "Currently only VP8 and VP9 are supported!\n");
-=======
-    par = s->streams[0]->codecpar;
-    if (par->codec_type != AVMEDIA_TYPE_VIDEO || par->codec_id != AV_CODEC_ID_VP8) {
-        av_log(s, AV_LOG_ERROR, "Currently only VP8 is supported!\n");
->>>>>>> 9200514a
         return AVERROR(EINVAL);
     }
     avio_write(pb, "DKIF", 4);
     avio_wl16(pb, 0); // version
     avio_wl16(pb, 32); // header length
-<<<<<<< HEAD
-    avio_wl32(pb, ctx->codec_tag ? ctx->codec_tag : ctx->codec_id == AV_CODEC_ID_VP9 ? AV_RL32("VP90") : AV_RL32("VP80"));
-    avio_wl16(pb, ctx->width);
-    avio_wl16(pb, ctx->height);
-=======
-    avio_wl32(pb, par->codec_tag ? par->codec_tag : AV_RL32("VP80"));
+    avio_wl32(pb, par->codec_tag ? par->codec_tag : par->codec_id == AV_CODEC_ID_VP9 ? AV_RL32("VP90") : AV_RL32("VP80"));
     avio_wl16(pb, par->width);
     avio_wl16(pb, par->height);
->>>>>>> 9200514a
     avio_wl32(pb, s->streams[0]->time_base.den);
     avio_wl32(pb, s->streams[0]->time_base.num);
     avio_wl64(pb, 0xFFFFFFFFFFFFFFFFULL);
@@ -103,7 +91,7 @@
     int ret = 1;
     AVStream *st = s->streams[pkt->stream_index];
 
-    if (st->codec->codec_id == AV_CODEC_ID_VP9)
+    if (st->codecpar->codec_id == AV_CODEC_ID_VP9)
         ret = ff_stream_add_bitstream_filter(st, "vp9_superframe", NULL);
 
     return ret;

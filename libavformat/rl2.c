/*
 * RL2 Format Demuxer
 * Copyright (c) 2008 Sascha Sommer (saschasommer@freenet.de)
 *
 * This file is part of FFmpeg.
 *
 * FFmpeg is free software; you can redistribute it and/or
 * modify it under the terms of the GNU Lesser General Public
 * License as published by the Free Software Foundation; either
 * version 2.1 of the License, or (at your option) any later version.
 *
 * FFmpeg is distributed in the hope that it will be useful,
 * but WITHOUT ANY WARRANTY; without even the implied warranty of
 * MERCHANTABILITY or FITNESS FOR A PARTICULAR PURPOSE.  See the GNU
 * Lesser General Public License for more details.
 *
 * You should have received a copy of the GNU Lesser General Public
 * License along with FFmpeg; if not, write to the Free Software
 * Foundation, Inc., 51 Franklin Street, Fifth Floor, Boston, MA 02110-1301 USA
 */

/**
 * RL2 file demuxer
 * @file
 * @author Sascha Sommer (saschasommer@freenet.de)
 * @see http://wiki.multimedia.cx/index.php?title=RL2
 *
 * extradata:
 * 2 byte le initial drawing offset within 320x200 viewport
 * 4 byte le number of used colors
 * 256 * 3 bytes rgb palette
 * optional background_frame
 */

#include <stdint.h>

#include "libavutil/intreadwrite.h"
#include "libavutil/mathematics.h"
#include "avformat.h"
#include "internal.h"

#define EXTRADATA1_SIZE (6 + 256 * 3) ///< video base, clr, palette

#define FORM_TAG MKBETAG('F', 'O', 'R', 'M')
#define RLV2_TAG MKBETAG('R', 'L', 'V', '2')
#define RLV3_TAG MKBETAG('R', 'L', 'V', '3')

typedef struct Rl2DemuxContext {
    unsigned int index_pos[2];   ///< indexes in the sample tables
} Rl2DemuxContext;


/**
 * check if the file is in rl2 format
 * @param p probe buffer
 * @return 0 when the probe buffer does not contain rl2 data, > 0 otherwise
 */
static int rl2_probe(AVProbeData *p)
{

    if(AV_RB32(&p->buf[0]) != FORM_TAG)
        return 0;

    if(AV_RB32(&p->buf[8]) != RLV2_TAG &&
        AV_RB32(&p->buf[8]) != RLV3_TAG)
        return 0;

    return AVPROBE_SCORE_MAX;
}

/**
 * read rl2 header data and setup the avstreams
 * @param s demuxer context
 * @return 0 on success, AVERROR otherwise
 */
static av_cold int rl2_read_header(AVFormatContext *s)
{
    AVIOContext *pb = s->pb;
    AVStream *st;
    unsigned int frame_count;
    unsigned int audio_frame_counter = 0;
    unsigned int video_frame_counter = 0;
    unsigned int back_size;
    unsigned short sound_rate;
    unsigned short rate;
    unsigned short channels;
    unsigned short def_sound_size;
    unsigned int signature;
    unsigned int pts_den = 11025; /* video only case */
    unsigned int pts_num = 1103;
    unsigned int* chunk_offset = NULL;
    int* chunk_size = NULL;
    int* audio_size = NULL;
    int i;
    int ret = 0;

    avio_skip(pb,4);          /* skip FORM tag */
    back_size = avio_rl32(pb); /**< get size of the background frame */
    signature = avio_rb32(pb);
    avio_skip(pb, 4);         /* data size */
    frame_count = avio_rl32(pb);

    /* disallow back_sizes and frame_counts that may lead to overflows later */
    if(back_size > INT_MAX/2  || frame_count > INT_MAX / sizeof(uint32_t))
        return AVERROR_INVALIDDATA;

    avio_skip(pb, 2);         /* encoding mentod */
    sound_rate = avio_rl16(pb);
    rate = avio_rl16(pb);
    channels = avio_rl16(pb);
    def_sound_size = avio_rl16(pb);

    /** setup video stream */
    st = avformat_new_stream(s, NULL);
    if(!st)
         return AVERROR(ENOMEM);

    st->codecpar->codec_type = AVMEDIA_TYPE_VIDEO;
    st->codecpar->codec_id = AV_CODEC_ID_RL2;
    st->codecpar->codec_tag = 0;  /* no fourcc */
    st->codecpar->width = 320;
    st->codecpar->height = 200;

    /** allocate and fill extradata */
    st->codecpar->extradata_size = EXTRADATA1_SIZE;

    if(signature == RLV3_TAG && back_size > 0)
        st->codecpar->extradata_size += back_size;

<<<<<<< HEAD
    if(ff_get_extradata(st->codec, pb, st->codec->extradata_size) < 0)
        return AVERROR(ENOMEM);

=======
    st->codecpar->extradata = av_mallocz(st->codecpar->extradata_size +
                                         AV_INPUT_BUFFER_PADDING_SIZE);
    if(!st->codecpar->extradata)
        return AVERROR(ENOMEM);

    if(avio_read(pb,st->codecpar->extradata,st->codecpar->extradata_size) !=
       st->codecpar->extradata_size)
        return AVERROR(EIO);

>>>>>>> 9200514a
    /** setup audio stream if present */
    if(sound_rate){
        if (!channels || channels > 42) {
            av_log(s, AV_LOG_ERROR, "Invalid number of channels: %d\n", channels);
            return AVERROR_INVALIDDATA;
        }

        pts_num = def_sound_size;
        pts_den = rate;

        st = avformat_new_stream(s, NULL);
        if (!st)
            return AVERROR(ENOMEM);
        st->codecpar->codec_type = AVMEDIA_TYPE_AUDIO;
        st->codecpar->codec_id = AV_CODEC_ID_PCM_U8;
        st->codecpar->codec_tag = 1;
        st->codecpar->channels = channels;
        st->codecpar->bits_per_coded_sample = 8;
        st->codecpar->sample_rate = rate;
        st->codecpar->bit_rate = st->codecpar->channels * st->codecpar->sample_rate *
            st->codecpar->bits_per_coded_sample;
        st->codecpar->block_align = st->codecpar->channels *
            st->codecpar->bits_per_coded_sample / 8;
        avpriv_set_pts_info(st,32,1,rate);
    }

    avpriv_set_pts_info(s->streams[0], 32, pts_num, pts_den);

    chunk_size =   av_malloc(frame_count * sizeof(uint32_t));
    audio_size =   av_malloc(frame_count * sizeof(uint32_t));
    chunk_offset = av_malloc(frame_count * sizeof(uint32_t));

    if(!chunk_size || !audio_size || !chunk_offset){
        av_free(chunk_size);
        av_free(audio_size);
        av_free(chunk_offset);
        return AVERROR(ENOMEM);
    }

    /** read offset and size tables */
    for(i=0; i < frame_count;i++)
        chunk_size[i] = avio_rl32(pb);
    for(i=0; i < frame_count;i++)
        chunk_offset[i] = avio_rl32(pb);
    for(i=0; i < frame_count;i++)
        audio_size[i] = avio_rl32(pb) & 0xFFFF;

    /** build the sample index */
    for(i=0;i<frame_count;i++){
        if(chunk_size[i] < 0 || audio_size[i] > chunk_size[i]){
            ret = AVERROR_INVALIDDATA;
            break;
        }

        if(sound_rate && audio_size[i]){
            av_add_index_entry(s->streams[1], chunk_offset[i],
                audio_frame_counter,audio_size[i], 0, AVINDEX_KEYFRAME);
            audio_frame_counter += audio_size[i] / channels;
        }
        av_add_index_entry(s->streams[0], chunk_offset[i] + audio_size[i],
            video_frame_counter,chunk_size[i]-audio_size[i],0,AVINDEX_KEYFRAME);
        ++video_frame_counter;
    }


    av_free(chunk_size);
    av_free(audio_size);
    av_free(chunk_offset);

    return ret;
}

/**
 * read a single audio or video packet
 * @param s demuxer context
 * @param pkt the packet to be filled
 * @return 0 on success, AVERROR otherwise
 */
static int rl2_read_packet(AVFormatContext *s,
                            AVPacket *pkt)
{
    Rl2DemuxContext *rl2 = s->priv_data;
    AVIOContext *pb = s->pb;
    AVIndexEntry *sample = NULL;
    int i;
    int ret = 0;
    int stream_id = -1;
    int64_t pos = INT64_MAX;

    /** check if there is a valid video or audio entry that can be used */
    for(i=0; i<s->nb_streams; i++){
        if(rl2->index_pos[i] < s->streams[i]->nb_index_entries
              && s->streams[i]->index_entries[ rl2->index_pos[i] ].pos < pos){
            sample = &s->streams[i]->index_entries[ rl2->index_pos[i] ];
            pos= sample->pos;
            stream_id= i;
        }
    }

    if(stream_id == -1)
        return AVERROR_EOF;

    ++rl2->index_pos[stream_id];

    /** position the stream (will probably be there anyway) */
    avio_seek(pb, sample->pos, SEEK_SET);

    /** fill the packet */
    ret = av_get_packet(pb, pkt, sample->size);
    if(ret != sample->size){
        av_packet_unref(pkt);
        return AVERROR(EIO);
    }

    pkt->stream_index = stream_id;
    pkt->pts = sample->timestamp;

    return ret;
}

/**
 * seek to a new timestamp
 * @param s demuxer context
 * @param stream_index index of the stream that should be seeked
 * @param timestamp wanted timestamp
 * @param flags direction and seeking mode
 * @return 0 on success, -1 otherwise
 */
static int rl2_read_seek(AVFormatContext *s, int stream_index, int64_t timestamp, int flags)
{
    AVStream *st = s->streams[stream_index];
    Rl2DemuxContext *rl2 = s->priv_data;
    int i;
    int index = av_index_search_timestamp(st, timestamp, flags);
    if(index < 0)
        return -1;

    rl2->index_pos[stream_index] = index;
    timestamp = st->index_entries[index].timestamp;

    for(i=0; i < s->nb_streams; i++){
        AVStream *st2 = s->streams[i];
        index = av_index_search_timestamp(st2,
                    av_rescale_q(timestamp, st->time_base, st2->time_base),
                    flags | AVSEEK_FLAG_BACKWARD);

        if(index < 0)
            index = 0;

        rl2->index_pos[i] = index;
    }

    return 0;
}

AVInputFormat ff_rl2_demuxer = {
    .name           = "rl2",
    .long_name      = NULL_IF_CONFIG_SMALL("RL2"),
    .priv_data_size = sizeof(Rl2DemuxContext),
    .read_probe     = rl2_probe,
    .read_header    = rl2_read_header,
    .read_packet    = rl2_read_packet,
    .read_seek      = rl2_read_seek,
};<|MERGE_RESOLUTION|>--- conflicted
+++ resolved
@@ -127,21 +127,9 @@
     if(signature == RLV3_TAG && back_size > 0)
         st->codecpar->extradata_size += back_size;
 
-<<<<<<< HEAD
-    if(ff_get_extradata(st->codec, pb, st->codec->extradata_size) < 0)
+    if(ff_get_extradata(st->codecpar, pb, st->codecpar->extradata_size) < 0)
         return AVERROR(ENOMEM);
 
-=======
-    st->codecpar->extradata = av_mallocz(st->codecpar->extradata_size +
-                                         AV_INPUT_BUFFER_PADDING_SIZE);
-    if(!st->codecpar->extradata)
-        return AVERROR(ENOMEM);
-
-    if(avio_read(pb,st->codecpar->extradata,st->codecpar->extradata_size) !=
-       st->codecpar->extradata_size)
-        return AVERROR(EIO);
-
->>>>>>> 9200514a
     /** setup audio stream if present */
     if(sound_rate){
         if (!channels || channels > 42) {

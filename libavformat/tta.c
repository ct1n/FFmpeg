--- conflicted
+++ resolved
@@ -55,24 +55,16 @@
 {
     TTAContext *c = s->priv_data;
     AVStream *st;
-<<<<<<< HEAD
     int i, channels, bps, samplerate;
-    uint64_t framepos, start_offset;
+    int64_t framepos, start_offset;
     uint32_t nb_samples, crc;
-=======
-    int i, channels, bps, samplerate, datalen;
-    int64_t framepos, start_offset;
->>>>>>> ec524ed1
 
     ff_id3v1_read(s);
 
     start_offset = avio_tell(s->pb);
-<<<<<<< HEAD
-    ffio_init_checksum(s->pb, tta_check_crc, UINT32_MAX);
-=======
     if (start_offset < 0)
         return start_offset;
->>>>>>> ec524ed1
+    ffio_init_checksum(s->pb, tta_check_crc, UINT32_MAX);
     if (avio_rl32(s->pb) != AV_RL32("TTA1"))
         return AVERROR_INVALIDDATA;
 

/*
 * default memory allocator for libavutil
 * Copyright (c) 2002 Fabrice Bellard
 *
 * This file is part of FFmpeg.
 *
 * FFmpeg is free software; you can redistribute it and/or
 * modify it under the terms of the GNU Lesser General Public
 * License as published by the Free Software Foundation; either
 * version 2.1 of the License, or (at your option) any later version.
 *
 * FFmpeg is distributed in the hope that it will be useful,
 * but WITHOUT ANY WARRANTY; without even the implied warranty of
 * MERCHANTABILITY or FITNESS FOR A PARTICULAR PURPOSE.  See the GNU
 * Lesser General Public License for more details.
 *
 * You should have received a copy of the GNU Lesser General Public
 * License along with FFmpeg; if not, write to the Free Software
 * Foundation, Inc., 51 Franklin Street, Fifth Floor, Boston, MA 02110-1301 USA
 */

/**
 * @file
 * default memory allocator for libavutil
 */

#define _XOPEN_SOURCE 600

#include "config.h"

#include <limits.h>
#include <stdint.h>
#include <stdlib.h>
#include <string.h>
#if HAVE_MALLOC_H
#include <malloc.h>
#endif

#include "avassert.h"
#include "avutil.h"
#include "common.h"
#include "intreadwrite.h"
#include "mem.h"

#ifdef MALLOC_PREFIX

#define malloc         AV_JOIN(MALLOC_PREFIX, malloc)
#define memalign       AV_JOIN(MALLOC_PREFIX, memalign)
#define posix_memalign AV_JOIN(MALLOC_PREFIX, posix_memalign)
#define realloc        AV_JOIN(MALLOC_PREFIX, realloc)
#define free           AV_JOIN(MALLOC_PREFIX, free)

void *malloc(size_t size);
void *memalign(size_t align, size_t size);
int   posix_memalign(void **ptr, size_t align, size_t size);
void *realloc(void *ptr, size_t size);
void  free(void *ptr);

#endif /* MALLOC_PREFIX */

#define ALIGN (HAVE_AVX ? 32 : 16)

/* NOTE: if you want to override these functions with your own
 * implementations (not recommended) you have to link libav* as
 * dynamic libraries and remove -Wl,-Bsymbolic from the linker flags.
 * Note that this will cost performance. */

static size_t max_alloc_size= INT_MAX;

void av_max_alloc(size_t max){
    max_alloc_size = max;
}

void *av_malloc(size_t size)
{
    void *ptr = NULL;
#if CONFIG_MEMALIGN_HACK
    long diff;
#endif

    /* let's disallow possibly ambiguous cases */
    if (size > (max_alloc_size - 32))
        return NULL;

#if CONFIG_MEMALIGN_HACK
    ptr = malloc(size + ALIGN);
    if (!ptr)
        return ptr;
    diff              = ((~(long)ptr)&(ALIGN - 1)) + 1;
    ptr               = (char *)ptr + diff;
    ((char *)ptr)[-1] = diff;
#elif HAVE_POSIX_MEMALIGN
    if (size) //OS X on SDK 10.6 has a broken posix_memalign implementation
    if (posix_memalign(&ptr, ALIGN, size))
        ptr = NULL;
#elif HAVE_ALIGNED_MALLOC
    ptr = _aligned_malloc(size, ALIGN);
#elif HAVE_MEMALIGN
#ifndef __DJGPP__
    ptr = memalign(ALIGN, size);
#else
    ptr = memalign(size, ALIGN);
#endif
    /* Why 64?
     * Indeed, we should align it:
     *   on  4 for 386
     *   on 16 for 486
     *   on 32 for 586, PPro - K6-III
     *   on 64 for K7 (maybe for P3 too).
     * Because L1 and L2 caches are aligned on those values.
     * But I don't want to code such logic here!
     */
    /* Why 32?
     * For AVX ASM. SSE / NEON needs only 16.
     * Why not larger? Because I did not see a difference in benchmarks ...
     */
    /* benchmarks with P3
     * memalign(64) + 1          3071, 3051, 3032
     * memalign(64) + 2          3051, 3032, 3041
     * memalign(64) + 4          2911, 2896, 2915
     * memalign(64) + 8          2545, 2554, 2550
     * memalign(64) + 16         2543, 2572, 2563
     * memalign(64) + 32         2546, 2545, 2571
     * memalign(64) + 64         2570, 2533, 2558
     *
     * BTW, malloc seems to do 8-byte alignment by default here.
     */
#else
    ptr = malloc(size);
#endif
    if(!ptr && !size) {
        size = 1;
        ptr= av_malloc(1);
    }
#if CONFIG_MEMORY_POISONING
    if (ptr)
        memset(ptr, FF_MEMORY_POISON, size);
#endif
    return ptr;
}

void *av_realloc(void *ptr, size_t size)
{
#if CONFIG_MEMALIGN_HACK
    int diff;
#endif

    /* let's disallow possibly ambiguous cases */
    if (size > (max_alloc_size - 32))
        return NULL;

#if CONFIG_MEMALIGN_HACK
    //FIXME this isn't aligned correctly, though it probably isn't needed
    if (!ptr)
        return av_malloc(size);
    diff = ((char *)ptr)[-1];
    av_assert0(diff>0 && diff<=ALIGN);
    ptr = realloc((char *)ptr - diff, size + diff);
    if (ptr)
        ptr = (char *)ptr + diff;
    return ptr;
#elif HAVE_ALIGNED_MALLOC
    return _aligned_realloc(ptr, size + !size, ALIGN);
#else
    return realloc(ptr, size + !size);
#endif
}

void *av_realloc_f(void *ptr, size_t nelem, size_t elsize)
{
    size_t size;
    void *r;

    if (av_size_mult(elsize, nelem, &size)) {
        av_free(ptr);
        return NULL;
    }
    r = av_realloc(ptr, size);
    if (!r && size)
        av_free(ptr);
    return r;
}

int av_reallocp(void *ptr, size_t size)
{
    void **ptrptr = ptr;
    void *ret;

    if (!size) {
        av_freep(ptr);
        return 0;
    }
    ret = av_realloc(*ptrptr, size);

    if (!ret) {
        av_freep(ptr);
        return AVERROR(ENOMEM);
    }

    *ptrptr = ret;
    return 0;
}

void *av_realloc_array(void *ptr, size_t nmemb, size_t size)
{
    if (!size || nmemb >= INT_MAX / size)
        return NULL;
    return av_realloc(ptr, nmemb * size);
}

int av_reallocp_array(void *ptr, size_t nmemb, size_t size)
{
    void **ptrptr = ptr;
    *ptrptr = av_realloc_f(*ptrptr, nmemb, size);
    if (!*ptrptr && nmemb && size)
        return AVERROR(ENOMEM);
    return 0;
}

void av_free(void *ptr)
{
#if CONFIG_MEMALIGN_HACK
    if (ptr) {
        int v= ((char *)ptr)[-1];
        av_assert0(v>0 && v<=ALIGN);
        free((char *)ptr - v);
    }
#elif HAVE_ALIGNED_MALLOC
    _aligned_free(ptr);
#else
    free(ptr);
#endif
}

void av_freep(void *arg)
{
    void **ptr = (void **)arg;
    av_free(*ptr);
    *ptr = NULL;
}

void *av_mallocz(size_t size)
{
    void *ptr = av_malloc(size);
    if (ptr)
        memset(ptr, 0, size);
    return ptr;
}

void *av_calloc(size_t nmemb, size_t size)
{
    if (size <= 0 || nmemb >= INT_MAX / size)
        return NULL;
    return av_mallocz(nmemb * size);
}

char *av_strdup(const char *s)
{
    char *ptr = NULL;
    if (s) {
        int len = strlen(s) + 1;
        ptr = av_realloc(NULL, len);
        if (ptr)
            memcpy(ptr, s, len);
    }
    return ptr;
}

void *av_memdup(const void *p, size_t size)
{
    void *ptr = NULL;
    if (p) {
        ptr = av_malloc(size);
        if (ptr)
            memcpy(ptr, p, size);
    }
    return ptr;
}

void av_dynarray_add(void *tab_ptr, int *nb_ptr, void *elem)
{
    /* see similar ffmpeg.c:grow_array() */
    int nb, nb_alloc;
    intptr_t *tab;

    nb = *nb_ptr;
    tab = *(intptr_t**)tab_ptr;
    if ((nb & (nb - 1)) == 0) {
        if (nb == 0) {
            nb_alloc = 1;
        } else {
            if (nb > INT_MAX / (2 * sizeof(intptr_t)))
                goto fail;
            nb_alloc = nb * 2;
        }
        tab = av_realloc(tab, nb_alloc * sizeof(intptr_t));
        if (!tab)
            goto fail;
        *(intptr_t**)tab_ptr = tab;
    }
    tab[nb++] = (intptr_t)elem;
    *nb_ptr = nb;
    return;

fail:
    av_freep(tab_ptr);
    *nb_ptr = 0;
}

void *av_dynarray2_add(void **tab_ptr, int *nb_ptr, size_t elem_size,
                       const uint8_t *elem_data)
{
    int nb = *nb_ptr, nb_alloc;
    uint8_t *tab = *tab_ptr, *tab_elem_data;

    if ((nb & (nb - 1)) == 0) {
        if (nb == 0) {
            nb_alloc = 1;
        } else {
            if (nb > INT_MAX / (2 * elem_size))
                goto fail;
            nb_alloc = nb * 2;
        }
        tab = av_realloc(tab, nb_alloc * elem_size);
        if (!tab)
            goto fail;
        *tab_ptr = tab;
    }
    *nb_ptr = nb + 1;
    tab_elem_data = tab + nb*elem_size;
    if (elem_data)
        memcpy(tab_elem_data, elem_data, elem_size);
    else if (CONFIG_MEMORY_POISONING)
        memset(tab_elem_data, FF_MEMORY_POISON, elem_size);
    return tab_elem_data;

fail:
    av_freep(tab_ptr);
    *nb_ptr = 0;
    return NULL;
}

static void fill16(uint8_t *dst, int len)
{
    uint32_t v = AV_RN16(dst - 2);

    v |= v << 16;

    while (len >= 4) {
        AV_WN32(dst, v);
        dst += 4;
        len -= 4;
    }

    while (len--) {
        *dst = dst[-2];
        dst++;
    }
}

static void fill24(uint8_t *dst, int len)
{
#if HAVE_BIGENDIAN
    uint32_t v = AV_RB24(dst - 3);
    uint32_t a = v << 8  | v >> 16;
    uint32_t b = v << 16 | v >> 8;
    uint32_t c = v << 24 | v;
#else
    uint32_t v = AV_RL24(dst - 3);
    uint32_t a = v       | v << 24;
    uint32_t b = v >> 8  | v << 16;
    uint32_t c = v >> 16 | v << 8;
#endif

    while (len >= 12) {
        AV_WN32(dst,     a);
        AV_WN32(dst + 4, b);
        AV_WN32(dst + 8, c);
        dst += 12;
        len -= 12;
    }

    if (len >= 4) {
        AV_WN32(dst, a);
        dst += 4;
        len -= 4;
    }

    if (len >= 4) {
        AV_WN32(dst, b);
        dst += 4;
        len -= 4;
    }

    while (len--) {
        *dst = dst[-3];
        dst++;
    }
}

static void fill32(uint8_t *dst, int len)
{
    uint32_t v = AV_RN32(dst - 4);

    while (len >= 4) {
        AV_WN32(dst, v);
        dst += 4;
        len -= 4;
    }

    while (len--) {
        *dst = dst[-4];
        dst++;
    }
}

void av_memcpy_backptr(uint8_t *dst, int back, int cnt)
{
    const uint8_t *src = &dst[-back];
    if (!back)
        return;

    if (back == 1) {
        memset(dst, *src, cnt);
    } else if (back == 2) {
        fill16(dst, cnt);
    } else if (back == 3) {
        fill24(dst, cnt);
    } else if (back == 4) {
        fill32(dst, cnt);
    } else {
        if (cnt >= 16) {
            int blocklen = back;
            while (cnt > blocklen) {
                memcpy(dst, src, blocklen);
                dst       += blocklen;
                cnt       -= blocklen;
                blocklen <<= 1;
            }
            memcpy(dst, src, cnt);
            return;
        }
        if (cnt >= 8) {
            AV_COPY32U(dst,     src);
            AV_COPY32U(dst + 4, src + 4);
            src += 8;
            dst += 8;
            cnt -= 8;
        }
        if (cnt >= 4) {
            AV_COPY32U(dst, src);
            src += 4;
            dst += 4;
            cnt -= 4;
        }
        if (cnt >= 2) {
            AV_COPY16U(dst, src);
            src += 2;
            dst += 2;
            cnt -= 2;
        }
        if (cnt)
            *dst = *src;
    }
}
<<<<<<< HEAD
=======

void *av_fast_realloc(void *ptr, unsigned int *size, size_t min_size)
{
    if (min_size < *size)
        return ptr;

    min_size = FFMAX(17 * min_size / 16 + 32, min_size);

    ptr = av_realloc(ptr, min_size);
    /* we could set this to the unmodified min_size but this is safer
     * if the user lost the ptr and uses NULL now
     */
    if (!ptr)
        min_size = 0;

    *size = min_size;

    return ptr;
}

void av_fast_malloc(void *ptr, unsigned int *size, size_t min_size)
{
    void **p = ptr;
    if (min_size < *size)
        return;
    min_size = FFMAX(17 * min_size / 16 + 32, min_size);
    av_free(*p);
    *p = av_malloc(min_size);
    if (!*p)
        min_size = 0;
    *size = min_size;
}
>>>>>>> cce3e0a4
<|MERGE_RESOLUTION|>--- conflicted
+++ resolved
@@ -463,8 +463,6 @@
             *dst = *src;
     }
 }
-<<<<<<< HEAD
-=======
 
 void *av_fast_realloc(void *ptr, unsigned int *size, size_t min_size)
 {
@@ -485,16 +483,21 @@
     return ptr;
 }
 
-void av_fast_malloc(void *ptr, unsigned int *size, size_t min_size)
+static inline int ff_fast_malloc(void *ptr, unsigned int *size, size_t min_size, int zero_realloc)
 {
     void **p = ptr;
     if (min_size < *size)
-        return;
+        return 0;
     min_size = FFMAX(17 * min_size / 16 + 32, min_size);
     av_free(*p);
-    *p = av_malloc(min_size);
+    *p = zero_realloc ? av_mallocz(min_size) : av_malloc(min_size);
     if (!*p)
         min_size = 0;
     *size = min_size;
-}
->>>>>>> cce3e0a4
+    return 1;
+}
+
+void av_fast_malloc(void *ptr, unsigned int *size, size_t min_size)
+{
+    ff_fast_malloc(ptr, size, min_size, 0);
+}
